const { spawn } = require('child_process')
const fs = require('fs').promises
const path = require('path')

/**
 * This function runs the get-pandoc script in order to download the requested
 * version of Pandoc. This way we can guarantee that the correct Pandoc version
 * will be present when packaging the application.
 *
 * @param   {string}  platform  The platform for which to download.
 * @param   {string}  arch      The architecture for which to download.
 */
async function downloadPandoc (platform, arch) {
  // Check we have a valid platform ...
  if (![ 'darwin', 'linux', 'win32' ].includes(platform)) {
    throw new Error(`Cannot download Pandoc: Platform ${platform} is not recognised!`)
  }

  // ... and a valid architecture.
  if (![ 'x64', 'arm' ].includes(arch)) {
    throw new Error(`Cannot download Pandoc: Architecture ${arch} is not supported!`)
  }

  // Now run the script and wait for it to finish.
  await new Promise((resolve, reject) => {
    const argWin = [ 'bash.exe', [ './scripts/get-pandoc.sh', platform, arch ] ]
    const argUnix = [ './scripts/get-pandoc.sh', [ platform, arch ] ]
    // Use the spread operator to spawn the process using the correct arguments.
    const shellProcess = (process.platform === 'win32') ? spawn(...argWin) : spawn(...argUnix)

    // To not mess with Electron forge's output, suppress this processes output.
    // But we should reject if there's any error output.
    let shouldReject = false
    shellProcess.stderr.on('data', (data) => {
      shouldReject = true
    })

    // Resolve or reject once the process has finished.
    shellProcess.on('close', (code, signal) => {
      if (code !== 0 || shouldReject) {
        reject(new Error(`Failed to download Pandoc: Process quit with code ${code}. If the code is 0, then there was error output.`))
      } else {
        resolve()
      }
    })

    // Reject on errors.
    shellProcess.on('error', (err) => {
      reject(err)
    })
  })
}

/**
 * This function returns the full path and filename to the library specified
 * by `libraryName`. Uses ldconfig to determine the library location because
 * libraries location varies.
 *
 * @param   {string}  libraryName  The name of the library.
 * @returns {string}  The full path of the matching library. If library is not
 *                    found, throws an Error.
 */
async function getLibraryPath(libraryName) {
  return new Promise((resolve, reject) => {
    const shellProcess = spawn('/sbin/ldconfig', ['-p'])
    let out = '';
    shellProcess.stdout.on('data', (data) => {
      out += data.toString();
    })
    shellProcess.on('close', (code, signal) => {
      if (code !== 0) {
        reject(new Error(`Failed to run ldconfig: Process quit with code ${code}`))
      } else {
        let index = out.lastIndexOf(libraryName)
        if (index === -1) {
          reject(new Error(`'${code}' not found`))
        }
        var left = out.slice(0, index + 1).search(/\S+$/)
        var right = out.slice(index).search(/\s/)
        if (right < 0) {
          resolve(out.slice(left))
        }
        let retval = out.slice(left, right + index)
        resolve(out.slice(left, right + index))
      }
    })

    // Reject on errors.
    shellProcess.on('error', (err) => {
      reject(err)
    })
  })
}

module.exports = {
  hooks: {
    generateAssets: async (forgeConfig) => {
      // Check if we can bundle Pandoc. To mimick electron forge's behaviour,
      // we check the same CLI arguments, and fall back to the current platform,
      // if applicable.
      const idxPlatform = process.argv.indexOf('--platform')
      const idxArch = process.argv.indexOf('--arch')

      // Default: process.platform. If a platform has been explicitly defined,
      // use that one.
      let targetPlatform = process.platform
      if (idxPlatform > -1 && process.argv.length > idxPlatform + 1) {
        targetPlatform = process.argv[idxPlatform + 1]
      }

      // Default: process.arch. If an architecture has been explicitly defined,
      // use that one.
      let targetArch = process.arch
      if (idxArch > -1 && process.argv.length > idxArch + 1) {
        targetArch = process.argv[idxArch + 1]
      }

      const isMacOS = targetPlatform === 'darwin'
      const isLinux = targetPlatform === 'linux'
      const isWin32 = targetPlatform === 'win32'
      const isArm64 = targetArch === 'arm64'
      const is64Bit = targetArch === 'x64'

      // macOS has Rosetta 2 built-in, so we can bundle Pandoc 64bit
      const supportsPandoc = is64Bit || (isMacOS && isArm64) || (isLinux && isArm64)

      if (supportsPandoc && isWin32) {
        // Download Pandoc beforehand, if it's not yet there.
        try {
          await fs.lstat(path.join(__dirname, './resources/pandoc-win32-x64.exe'))
        } catch (err) {
          await downloadPandoc('win32', 'x64')
        }

        await fs.copyFile(path.join(__dirname, './resources/pandoc-win32-x64.exe'), path.join(__dirname, './resources/pandoc.exe'))

        forgeConfig.packagerConfig.extraResource.push('./resources/pandoc.exe')
      } else if (supportsPandoc && (isMacOS || isLinux)) {
        // Download Pandoc either for macOS or Linux ...
        const platform = (isMacOS) ? 'darwin' : 'linux'
        // ... and the ARM version if we're downloading for Linux ARM, else x64.
        const arch = (isLinux && isArm64) ? 'arm' : 'x64'
        try {
          await fs.lstat(path.join(__dirname, `./resources/pandoc-${platform}-${arch}`))
        } catch (err) {
          await downloadPandoc(platform, arch)
        }

        await fs.copyFile(path.join(__dirname, `./resources/pandoc-${platform}-${arch}`), path.join(__dirname, './resources/pandoc'))

        forgeConfig.packagerConfig.extraResource.push('./resources/pandoc')
      } else {
        // If someone is building this on an unsupported platform, drop a warning.
        console.log(`\nBuilding for an unsupported platform/arch-combination ${targetPlatform}/${targetArch} - not bundling Pandoc.`)
      }
<<<<<<< HEAD
    },
    postPackage: async (forgeConfig, options) => {
      const isLinux = process.platform === 'linux'
      if (isLinux) {
        // bundle libappindicator3 in AppImage and zip packages. Needed for tray icon on Gnome
        const idxArch = process.argv.indexOf('--arch')
        let targetArch = process.arch
        if (idxArch > -1 && process.argv.length > idxArch + 1) {
          targetArch = process.argv[idxArch + 1]
        }
        if (targetArch !== process.arch) {
          if (options.spinner) {
            options.spinner.info(`Unable to bundle 'libappindicator3' (target is different architecture).`)
            return
          }
        }

        try {
          let lib = await getLibraryPath('libappindicator3')
          await fs.mkdir(path.join(options.outputPaths[0], 'usr', 'lib'), { recursive: true})
          await fs.copyFile(lib, path.join(options.outputPaths[0], 'usr', 'lib', path.basename(lib)))
        } catch (err) {
          if (options.spinner) {
            options.spinner.info(`Unable to bundle 'libappindicator3' (${err}).`)
          }
        }
=======

      // setup tray icon
      if (isWin32) {
        await fs.copyFile(path.join(__dirname, './resources/icons/icon.ico'), path.join(__dirname, './source/main/modules/window-manager/assets/icons/icon.ico'))
>>>>>>> 6d61031d
      }
    }
  },
  packagerConfig: {
    asar: true,
    darwinDarkModeSupport: 'true',
    // Electron-forge automatically adds the file extension based on OS
    icon: './resources/icons/icon',
    // The binary name should always be uppercase Zettlr. As we cannot specify
    // this on a per-maker basis, we need to output everything this way. With
    // this property, macOS builds are named Zettlr.app, Windows builds
    // Zettlr.exe and the linux binaries are called Zettlr (albeit on Linux,
    // lowercase is preferred). Due to the last issue (Linux binaries being
    // with capital Z) we have to explicitly set executableName on the Linux
    // target.
    name: 'Zettlr',
    // The certificate is written to the default keychain during CI build.
    // See ./scripts/add-osx-cert.sh
    osxSign: {
      identity: 'Developer ID Application: Hendrik Erz (QS52BN8W68)',
      'hardened-runtime': true,
      'gatekeeper-assess': false,
      entitlements: 'scripts/assets/entitlements.plist',
      'entitlements-inherit': 'scripts/assets/entitlements.plist',
      'signature-flags': 'library'
    },
    osxNotarize: {
      appleId: process.env['APPLE_ID'],
      appleIdPassword: process.env['APPLE_ID_PASS']
    },
    extraResource: [] // NOTE: This will be filled in the generateAssets hook
  },
  plugins: [
    [
      '@electron-forge/plugin-webpack',
      {
        mainConfig: './webpack.main.config.js',
        renderer: {
          config: './webpack.renderer.config.js',
          entryPoints: [
            {
              html: './source/win-main/index.htm',
              js: './source/win-main/index.ts',
              name: 'main_window'
            },
            {
              html: './source/win-print/index.htm',
              js: './source/win-print/index.ts',
              name: 'print'
            },
            {
              html: './source/win-log-viewer/index.htm',
              js: './source/win-log-viewer/index.ts',
              name: 'log_viewer'
            },
            {
              html: './source/win-quicklook/index.htm',
              js: './source/win-quicklook/index.ts',
              name: 'quicklook'
            },
            {
              html: './source/win-preferences/index.htm',
              js: './source/win-preferences/index.ts',
              name: 'preferences'
            },
            {
              html: './source/win-custom-css/index.htm',
              js: './source/win-custom-css/index.ts',
              name: 'custom_css'
            },
            {
              html: './source/win-tag-manager/index.htm',
              js: './source/win-tag-manager/index.ts',
              name: 'tag_manager'
            },
            {
              html: './source/win-paste-image/index.htm',
              js: './source/win-paste-image/index.ts',
              name: 'paste_image'
            },
            {
              html: './source/win-error/index.htm',
              js: './source/win-error/index.ts',
              name: 'error'
            },
            {
              html: './source/win-about/index.htm',
              js: './source/win-about/index.ts',
              name: 'about'
            },
            {
              html: './source/win-stats/index.htm',
              js: './source/win-stats/index.ts',
              name: 'stats'
            },
            {
              html: './source/win-defaults/index.htm',
              js: './source/win-defaults/index.ts',
              name: 'defaults'
            }
          ]
        }
      }
    ]
  ]
}<|MERGE_RESOLUTION|>--- conflicted
+++ resolved
@@ -153,7 +153,10 @@
         // If someone is building this on an unsupported platform, drop a warning.
         console.log(`\nBuilding for an unsupported platform/arch-combination ${targetPlatform}/${targetArch} - not bundling Pandoc.`)
       }
-<<<<<<< HEAD
+      // setup tray icon
+      if (isWin32) {
+        await fs.copyFile(path.join(__dirname, './resources/icons/icon.ico'), path.join(__dirname, './source/main/modules/window-manager/assets/icons/icon.ico'))
+      }
     },
     postPackage: async (forgeConfig, options) => {
       const isLinux = process.platform === 'linux'
@@ -180,12 +183,6 @@
             options.spinner.info(`Unable to bundle 'libappindicator3' (${err}).`)
           }
         }
-=======
-
-      // setup tray icon
-      if (isWin32) {
-        await fs.copyFile(path.join(__dirname, './resources/icons/icon.ico'), path.join(__dirname, './source/main/modules/window-manager/assets/icons/icon.ico'))
->>>>>>> 6d61031d
       }
     }
   },
