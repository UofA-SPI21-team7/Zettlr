# 1.8.0

## GUI and Functionality

- Fixed the fold-gutter being too close to the text.
- The editor link autocompletion now respects the setting to use headings level 1 instead of YAML frontmatter titles where possible.
- The paste image dialog now also provides the original image size as a default value, so that you simply can use the arrow buttons on the field to adjust the image size.
<<<<<<< HEAD
- Fixed a rare bug where changes would be discarded if you renamed the modified file quickly enough.
=======
- HTML export should now centre both figures and figure captions.
>>>>>>> 274cd011

## Under the Hood

- Switched to Electron forge (thanks to @tobiasdiez for implementing).

# 1.7.5

## GUI and Functionality

- Fixed a bug where opening RMarkdown files with Zettlr not open would throw an error.
- Fixed a bug where the app would not process inline images during export, leading to missing images.
- HTML Export now centres figure captions underneath figures (thanks to @Kangie for implementing).
- Zettlr finally allows alternative/title texts in images to be specified, making it possible to preview images with a title, and have them properly export even with relative filenames.
- Fix wrong design of the sorters in combined sidebar file trees.
- Fixed a bug where adding more and more list-characters in front of a list item would make the left gutter "swallow" these due to an extreme amount of negative indent. Now the line indentation for soft-wrapped lists (or anything indented) should work as expected.
- Fixed a behaviour that would sometimes lead to the editor inserting `tab`-characters instead of spaces.
- Added UX improvements to the fold gutter and the global search bar (thanks to @doup for implementing).
- Fixed non-centered button icons and made some UI elements a little bit bigger.
- You can now abort searching in Quicklook windows by pressing escape while the search field is highlighted.
- Fixed a rare error where codeblocks would not be indented correctly in HTML outputs.
- Zettlr now renders linked images.
- Restored the security question when you are about to overwrite an already existing file.
- Made URLs in references into clickable links that open in the system's browser (thanks to @maxedmands for implementing).
- The context menu on directories within the file list now correctly shows you project options, if the directory is one.
- The file tree has been cleaned up. Now, the children toggle (if a directory has any) as well as any additional icon will be displayed aligned with each other.
- Fixed a bug that would not display the filename but a heading level 1 that has been removed from the file.
- Single inline image inserts are now handled without adding newline characters.

## Under the Hood

- Added an additional check for directory exports to check that they indeed have an attached project.
- Removed all legacy WebHostingHub-Glyph references and switch fully to Clarity.
- Removed unused legacy code from the Quicklook windows.
- Replaced `getTokenAt` with `getTokenTypeAt`, hopefully achieving performance gains on documents littered with renderable elements.

# 1.7.4

## GUI and Functionality

- Removed a verbose debug notification which was added in order to test for persistence of bug #746.

## Under the Hood

- Fixed missing CSS styles (#1141).

# 1.7.3

## GUI and Functionality

- Fixed a bug causing project exports to fail.
- The `Cmd/Ctrl+K`-shortcut now works with most domains and protocols (i.e. no matter which URL is in the clipboard, it should insert it now).
- Fixed a serious bug that would lead to file descriptors never updating their metadata and cause thousands of remote notifications where they shouldn't be. Due to this, Zettlr was thinking that the file hasn't been updated by a save.
- The application is now also available as an Windows ARM 64bit release.

## Under the Hood

- Upgraded `joplin-turndown` which should result in better HTML-to-Markdown conversion on pasting.
- In case Pandoc produces any output (such as warnings or other useful info) but runs successfully, this output will be logged so that you can troubleshoot even non-fatal warnings.

# 1.7.2

## GUI and Functionality

- The NSIS installer (Windows) now contains customized, branded images for the sidebar and header of the various pages visible during the setup process.
- Added syntax highlighting modes (with keywords):
    - **Clojure**: `clojure`
    - **LaTeX**: `latex`/`tex`
- Fixed a bug where the trailing `---` of a YAML frontmatter would mistakenly be identified by the renderer as ATX-headings in readability mode, resulting in weird display of the last YAML frontmatter line.
- Added feedback if there was no directory selected, but one is needed to do a certain task.
- Multiline math equations now feature syntax highlighting.
- Fixed a bug that would sometimes render parts of multiline equations as headings.
- Added an option to tell Zettlr to use the first heading level 1 of a file to display instead of the filename (however, a frontmatter title will override this).
- YAML frontmatter ending characters should not trigger AutoCorrect anymore.
- The exporter now respects values from a YAML frontmatter, if (and where) applicable.
- You should now be able to fold Markdown sections from anywhere within their section text.
- Fixed a rare bug where Zettlr would attempt to render an internal link as a citation.
- Creating files using a case-sensitive extension name should now work.
- Set desktop Linux desktop icon in BrowserWindow config.
- `reveal.js`-presentations now do not have standalone-flags during export.
- The "Import"-option now also lets you select Markdown and text files. However, instead of running them through Pandoc, they are directly copied into the target directory.
- Fixed a bug that would cause the global search to stop working in certain situations, e.g. after renaming a file.
- The middle mouse button now closes tabs (thanks to @Kaan0200 for implementing).

## Under the Hood

- Added the logo source files to source control. Please make sure to read the accompanying README file in the `icons`-directory before using!!
- The AutoCorrect replacement now checks for the actual mode at both range endings before actually performing a replacement.
- The importer is now a module.
- Fixed a logical error in the FSAL change detection, which would lead to the FSAL not being able to process additions of assets.
- The application now uses `app.getVersion()` instead of requiring the `package.json`-file (thanks to @Aigeruth for implementing).
- CodeMirror is now required directly within the plugins and is independent of the location of `node_modules`.
- Zettlr is now also available for ARM64 Windows (thanks to @smitec for implementing).

# 1.7.1

## GUI and Functionality

- Fixed a race condition that would cause the renderer to become completely unresponsive when creating uncomplete Zettelkasten links (e.g. `[[contents]` or `[contents]]`).
- The interactive tutorial is now also available in French (thanks to @framatophe for their translation!).
- The sidebar now shows single-citekeys (without square brackets) in the references list again.
- Added syntax highlighting modes (with keywords):
    - **Smalltalk**: `smalltalk`/`st`

## Under the Hood

- Updated dependencies:
  - @zettlr/citr `1.2.0`
  - @clr/icons `3.1.4`
  - joplin-turndown `4.0.28`
  - citeproc `2.4.6`
  - electron `9.0.5`
  - electron-notarize `1.0.0`
  - mocha `8.0.1`
  - chalk `4.1.0`
  - got `11.4.0`
  - tippy.js `6.2.4`
  - moment `2.27.0`
  - uuid `8.2.0`
  - v8-compile-cache `2.1.1`
  - eslint `7.4.0`
  - eslint-plugin-import `2.22.0`
  - eslint-plugin-vue `7.0.0-alpha.9`
  - electron-devtools-installer `3.1.0`
  - webpack-cli `3.3.12`
  - uglify-js `3.10.0`
  - vue-loader `15.9.3`
  - css-loader `3.6.0`
  - mermaid `8.5.0`

# 1.7.0

## Breaking Changes

This release contains several breaking changes to 1.6 due to heavy internal refactoring.

* Your virtual directories will be gone after installing.
* Projects will be incorporated into the `.ztr-directory`-files, which means that you need to extract these files (or backup them) if you plan to roll back to 1.6 or earlier, lest you will lose the project settings.
* `Cmd/Ctrl+W` will now attempt to close open tabs first before closing the window. To close the main window directly, use `Cmd/Ctrl+Shift+W`.
* Now you will need to either `Cmd+Click` (macOS) or `Ctrl+Click` (other platforms) on internal and external links as well as on tags in order to follow the link/start a search.
* `Cmd/Ctrl+[1-9]` now **do no longer toggle recent documents** -- rather they select the corresponding tab!

## GUI and Functionality

- **New Feature**: Zettlr now supports (theoretically) unlimited open documents and orders them in tabs at the top of the editor instance.
    - The tabs display the frontmatter title, if applicable, or the filename.
    - On hover, you can get additional info about the documents.
    - Drag and drop the tabs to re-sort their order.
    - Get going where you left of the day before: Open files are persisted during restarts of the application.
    - **Transiency**: Tabs are opened transient, which means if you do not modify their contents, they will be replaced with another file that you open. This way you can quickly stroll through search results without having to close hundreds of tabs afterwards!
- **New Feature**: RTL support! Now whether you are writing in Hebrew, Persian, Urdu or any other right-to-left writing system, you can do so now. We've added support for the respective options of CodeMirror in the "Preferences -> Editor" tab.
- **New Feature**: You can now direct Zettlr to automatically create new files if you click on an internal link that does not match a file. Thanks to @halcyonquest for their contribution!
- **New Feature**: Vim and Emacs insertion modes are now supported! You can switch persistently between these two and the "normal" insertion mode using the preferences. Thanks to @JorySchossau for implementing this feature!
- **New Feature**: Directory icons. From now on you can select an arbitrary icon to further visually distinguish certain directories from the others. This has no other than a purely visual effect and may help identify specific directories within a longer list reliably.
- **New Feature**: Many apps feature it already, Zettlr joins them now. An interactive tutorial will be opened on the first start of the app.
- If available, a title from a YAML frontmatter will be appended to the displayed file entry when linking files.
- Copying images from the Explorer/Finder/file browser now offers to insert them into the document, copying them over to the assets directory.
- The popups are now more resilient against accidental closing, just like the dialogs.
- When focus-selecting the global search bar (pressing the mouse button in the input and using it to select some text immediately) works as in other inputs now.
- Added the week-number as a variable for filenames and the Zettelkasten IDs (use `%W`).
- Changes to the Pomodoro timer: Now the sound will play each time you release the mouse button on the volume slider to check how loud it is. Furthermore, the mute button has been removed in favor of a volume indication, with 0% equalling the former mute setting.
- When the tag cloud is filtered, "Copy Tags" will only copy the filtered tags, and no longer all tags. To copy all tags, reset the filter. Furthermore tags will now be copied to clipboard including the leading hashtag.
- Re-enabled double-dollar inline equations for rendering and syntax highlighting.
- HTML-style comments (`<!-- Lorem Ipsum -->`) are now also exempt from the word counting.
- Fixed an error in the Table Editor that would assume empty rows to be header rows, leading to false behavior when trying to display a completely empty table.
- The Table Editor can now also parse and display simple and grid tables, and a wider range of pipe tables, as described in the Pandoc manual.
- Fixed a small mistake where literal blocks would be wrongly offset as the editor treated them as list items.
- Fixed artefacts with spellchecking errors. Thanks to @ryota-abe for proposing the correct selector!
- The Table Editor now remembers what the source table looked like and tries to recreate that when it applies the changes to the DOM.
- Added verbose error reporting and improved the error handling during citeproc boot. Now, Zettlr will (a) remove error-throwing CiteKeys so that the rest of the library loads just fine and (b) display the exact errors as reported by citeproc-js so that users can immediately identify the bad keys and know where to look.
- The global search bar's autocomplete will now also work for non-western scripts such as Japanese, Korean, Chinese, or any other.
- Virtual directories have been discontinued. Parts of their functionality will be re-implemented in different ways.
- On Linux, we've restored the default window decorations -- that is, the burger menu button is gone, and the menu will be displayed wherever the window manager decides.
- Fixed a small bug that could lead to errors during autocomplete selection if no frontmatter is present in the file.
- Added syntax highlighting modes (with keywords):
    - **Elm**: `elm`
    - **F#**: `f#`/`fsharp`
    - **Haskell**: `hs`/`haskell`
    - **VB.net**: `vb.net`/`vb`/`visualbasic`
    - **HTML**: `html`
    - **XML**: `xml`
    - **Markdown**: `markdown`/`md`
    - **Julia**: `julia`/`jl`
    - **Turtle**: `turtle`/`ttl`
    - **SPARQL**: `sparql`
    - **Verilog**: `verilog`/`v`
    - **SystemVerilog**: `systemverilog`/`sv`
    - **VHDL**: `vhdl`/`vhd`
    - **Tcl**: `tcl`
    - **CommonLisp**: `clisp`/`commonlisp`
    - **Scheme**: `scheme`
    - **PowerShell**: `powershell`
- Fix the colours of the heatmap search list.
- Fixed a logical error in the detection of remote changes of attachment files.
- Fenced code blocks, delimited by three backticks have a customizable box background. The colour (and different styles) can be customized by targeting the `code-block-line`-CSS class.
- The font size of mathematics was decreased a bit to align it better with the size of normal text. Thanks to @tobiasdiez.
- Support fenced code blocks surrounded by tildes (`~`) instead of backticks.
- The About dialog of the application now also holds a tab with debug information about both the binary, the system, and the current environment.
- Tags with diacritics are now also removed on export (with the respective setting turned on), so that the removed tags match the tags which are highlighted in the editor.
- Fixed searches behaving irrationally if you search again while the previous search has not yet ended.
- Switched to using the [Clarity Design](https://clarity.design/icons) icon set where possible.
- Sort buttons now show how the directory is currently sorted. One shows and toggles what is being sorted by (name or time). The other shows and toggles what direction is being sorted ine (ascending or descending).
- Modified display settings are now applied on configuration changes (not just after clicking somewhere in the document).
- Modals now also apply a dark theming if in dark mode.
- Fixed image exports.
- Fixed correct exporting of images when exporting to Textbundle and Textpack.
- Fixed revealJS presentations which now display Math.
- Fixed the autocomplete behaviour, especially with cursor movement.
- If there is a selection in the document, its contents are used to fill in the search field now. Furthermore, the occurrences of the search term are now already highlighted without you having to search first.
- If there is a selection in the document, its contents fill up the global search field on focus, if the global search field does not have any contents.
- Fixed wrong display of project property table of content evaluation level.
- When linking files, Zettlr will now present you those files that match with at least one tag with the currently active file, making cross-linking of notes as easy as typing the link-start and hitting the arrow down-key. Bonus: It'll present you these options even if the files reside in a completely different root directory.
- Fixed behaviour of nested checkboxes.
- Fixed escaping of special TeX characters in input value fields (e.g. project properties).
- Finally fixed the parenthesis-link-problem. This means: For each Markdown link, the algorithm will parse the full detected URL and see if all opening parentheses have closing ones. If there are more opening parentheses than closing ones, the algorithm will push the link further in an attempt to fully resolve all parentheses. If this is not possible (because the link itself contains more opening than closing parentheses to begin with), you need to encode one opening parenthesis using `%28` for the algorithm to successfully render the link.
- Dragging search results like normal files is now possible.
- When switching directories while a search result list is displayed, this search is now performed at the other directory immediately after switching.
- Reversing a MagicQuote can now be performed by pressing backspace after a replacement has taken place, in order to restore the default double (") or single (') quote.
- Math doesn't render in comments anymore.
- Opening files with Zettlr when the app is not running will now correctly open them.
- Zooming on Windows and Linux can now be facilitated by scrolling while holding down the control-key.
- Use `Cmd/Ctrl+Shift+L` to copy the active file's ID to the clipboard.
- You can now also use `F2` to trigger a file rename for the current file.
- Improve the detection and rendering of Setext-headings.
- Dropping files from the file list onto the editor now inserts a valid Zettelkasten-link to that file into the editor.
- Images will now also render in-line.
- The "Window" submenu is now not confined to macOS applications anymore, but available to all platforms.
- URLs in Markdown links will not be rendered anymore.
- Enabled the context menu now also for both directories in the file list and the empty space in the file list (if there is some).
- You can now open directories externally (read: in Finder/Explorer/your Linux file browser) in the context menu now.
- Zettlr now attempts to set the cursor back to the place where it has been after programmatically updating the document content, e.g. after a remote change.
- Added a setting to control the sensitivity of Zettlr checking for remote file notifications on certain systems.
- Prevent multiple cursors when performing a special action (following a link, clicking a tag, etc.)
- Now both the current cursor position and the word count are displayed side by side. No need to right-click again to toggle!
- Citations in comments are now no longer rendered.

## Under the Hood

- **FSAL Refactor**: This release includes a huge refactor of the file system core of the application. In general terms, the rewritten core enables Zettlr to handle the file system more efficiently, uses up less RAM and has some other goodies that make the whole File System Abstraction Layer (FSAL) much more scalable for future feature implementations. More precisely:
    - **From OOP to Functional**: While previously files and directories were heavily object-oriented with one full object being instantiated for each and every file including a whole prototype chain, the new core switches to a functional approach, removing the memory-intensive prototype chains. Instead, files and directories are now represented by a **descriptor** which includes the all meta-information packages, but no function bodies. Instead, the new FSAL calls functions to which it passes one or more descriptors in order to enable the function to modify the descriptor itself. This also makes state management easier, as the whole FSAL only works with object pointers and does not re-instantiate most descriptors every time a function modifies them.
    - **Improved state management**: Now the state is not littered across the main process code base, but instead is centrally managed by the FSAL core class, which emits events every time anything in the state changes. This keeps the functional logic of the application much simpler. As opposed to before, the Zettlr main application class only accesses the FSAL state, and furthermore makes use of three events -- directory replacement, file replacement, and full file tree update -- to propagate any changes to the renderer process.
    - **File Caching for faster boot**: The FSAL additionally includes a [sharded](https://searchoracle.techtarget.com/definition/sharding) file cache which approximately halves the boot time. Furthermore, this enables the app to be much more resource-friendly for your storage, as the number of file accesses is reduced heavily -- at most, one hundred files will be opened during boot, instead of up to 10,000 or more, depending on the amount of open files you had.
    - **Improved remote change detection**: As a result of the descriptor-system and improved central state management, detecting and managing state changes induced remotely much easier. The whole logic of the watchdog has been cut down to its essential parts to make its business logic more manageable.
    - **Improved debugging**: Also as a result of implementing the new FSAL core as a self-contained EventEmitter module, it's much easier to locate logical errors, as due to improved state management missing state updates in the graphical user interface most likely emanate from exactly there, and not the FSAL. This has already helped identify several very small and almost unnoticeable bugs that did not update the renderer's state as wanted.
- Improvements to image dragging and dropping from the attachment sidebar.
- Switched the string variable replacer from vanilla JavaScript to moment.js, which simplified the function considerably.
- The `export` module is now really a module.
- Switched to cTime internally as the representation for modification time, because it'll capture more changes than mTime.
- Updated insecure dependencies.
- `.git`-directories are now ignored.
- Applying the CSS line classes for Markdown headings should now be less computationally intensive.
- Switched to Gulp for LESS compilation (thanks to @tobiasdiez for implementing).
- The command autoloader now logs potential errors during command loading.
- You can now pass a temporary configuration file to Zettlr, e.g. for testing purposes. Simply start Zettlr from the command line and pass `--config /your/config/file.json`. It can also only be a stub (e.g. only containing certain selected configuration parameters), as Zettlr will set all missing properties to their respective defaults. If the path is relative, Zettlr will attempt to find the file either at the repository root, if `app.isPackaged` is `false`, or at the current executable's directory.
- Added a test command for GUI testing. It creates a small directory structure so that you can test the GUI without having to sacrifice your files or your mental health for that issue. Run `yarn test-gui` to run Zettlr in that test environment, and do to the files whatever you want!
- The targets class is now a service provider.
- Fixed the `flattenDirectoryTree` utility function. I have no idea why it worked for eleven months, but when it started throwing errors on the `FSAL` I realized it did a lot of things but it should've never worked. JavaScript is magic. Update: Found a newer and more optimized utility function, `objectToArray`, so I'm trashing it for good.
- The Pandoc-command is now logged in its resolved state immediately before actually being run.
- Windows installers are finally signed.
- Switched back to the `package.json` configuration for electron-builder, because, well, Electron.
- Fix a lot of unused and weirdly coded code.
- Added a flag to determine if the Zettlr version has changed, indicating an update (or downgrade). Based on this, the FSAL will clear its cache on boot.
- Added command-line flag `--clear-cache` to programmatically clear the FSAL cache on startup.
- Moved the `forceOpen`-functionality to a command.
- Refactored the autocompletion logic and moved it out into its own designated class to reduce the size of the `ZettlrEditor` class.
- Refactored the logic for building the bibliography in an attempt to further reduce the size of the `ZettlrEditor` class.
- Include the `codemirror.css` into the geometry styles so we have one less dependency to include on startup.
- Switched to Electron 9.0.0.
- Set the `standalone` flag for Pandoc on all non-special exports.
- Image rendering now also supports base64-encoded inline images.
- Improvements to the detection of tags, internal links and footnotes. The algorithm is now more efficient and stable in various situations.

# 1.6.0

**The macOS-build of Zettlr is now code-signed and notarized, which means you will be able to open it without having to explicitly add an exception in your security preferences.**

## Breaking Changes

- If you want to enable the newly added MathJax CDN support for equation rendering, make sure to add the `--mathjax`-flag to your Pandoc command. If you did not modify the Pandoc command, you can "restore" the (new) default value, which will add the MathJax support for you.

## GUI and Functionality

- **New Feature**: [Mermaid](https://mermaid-js.github.io/mermaid/#/) chart support! Now you can add code blocks with the keyword "mermaid" (i.e. "```mermaid")to your document and use the Mermaid chart language to create charts!
- **New Feature**: Zettlr is now able to open file attachments for citations in your files. Simply right-click a citation, go to "Open Attachment" and select the cite-key for which you want to open the file attachment. Got multiple? Here's how Zettlr chooses which one to open: All attachments are listed and then the PDF files are sorted on top of the list. Then, Zettlr will open whatever attachment is the first in the list.
- **New Feature**: You now have an additional setting that allows you to determine if, and when, the filename will be automatically added to your link. "Never" means that the file name will never be added, "Only with ID" means that the file name will only be added, if the link is constructed using the ID, and "always" (the default) means that the file name will always be added, possibly duplicating it.
- **New Feature**: NOT search operator. Now you can use an exclamation mark (!) before the term in your global search to exclude certain search terms. If any NOT-condition is satisfied, the file will no longer be considered a candidate. You can combine the NOT-operator with both exact matches (`!"an exact phrase"`) and single terms (`!word`).
- Added TypeScript syntax highlighting. Keywords: `typescript`, `ts`.
- Added `Windows 32bit` build.
- Switched from `showdown` to `turndown` for converting HTML to Markdown on pasting contents. This makes pasting HTML formatted text much better than prior. Thanks to @Zverik for implementing!
- Pressing `Alt-Up` and `Alt-Down` will now swap lines in the editor window up or down.
- Cleaned up the shortcuts. Until now, `Ctrl+B` would also make text bold on macOS. Now, only `Cmd+B` will work, while `Ctrl+B` will only work on non-Apple systems.
- Improved the Math equation detection again. Now it's simpler, faster and will work more reliable. Escaping dollar signs should most of the time not be necessary anymore.
- Added syntax highlighting to inline and block Math equations. Now they're displayed in monospace to make it easier for you to write them.
- Title and tag matching of search terms during global search is now performed case insensitive.
- Added an option to copy the filename of files to the clipboard via the context menu.
- Exact search terms in the global search are no longer trimmed (trailing and leading whitespace is not removed) to maintain the meaning of "exact".
- The AutoCorrect option can now be activated and deactivated as intended.
- Added German secondary guillemets to the MagicQuotes settings.
- Better citation detection: Now, standalone-citations at the beginning of line will also be rendered.
- Improved the contextmenu behaviour.
- When creating a new file, the editor is re-focused again so that you can immediately begin writing.
- Task items are now rendered irrespective of the list-type-character they use, i.e. the following examples will all be rendered correctly: `- [ ]`, `+ [ ]`, and `* [ ]`.
- The "Empty directory"-message is now translatable and available in several languages.
- Headings will no longer be considered tags
- Fix `Ctrl+F`-shortcut on macOS.
- When linking a file using the Zettelkasten links, the prompt will now include *all files from the whole root*, not just the files from within the current directory.
- Made the dialogs more resilient. Now you can select text somewhere on dialogs, and regardless of whether you accidentally moved too far (out of the dialog), it will not close anymore, when you release the mouse.
- The front matter is now disregarded when counting words or chars.
- In case of renaming a directory, the containing directory is now re-sorted everytime so that changes are reflected immediately.
- The HTML template now includes a switch to include MathJax (CDN) in order to display equations in HTML exports and the print preview (only works with Pandoc installed).
- Improved placement of Input Method Editors (IME) for non-western input sources (e.g., Japanese or Korean typeset). Thanks to @ryota-abe for implementing!
- The file linking autocomplete will now respect your choice of Zettelkasten link starting characters, if they differ from `[[`.
- The formatting of Zettelkasten-links is now according to other formattings (such as emphasis or bold text), slightly transparent.
- On autocompleting Zettelkasten-links, the closing characters for the links are now added in case they are not already present (due to autoclosing, or else).
- The automplete-dropdown for Zettelkasten-links does not appear anymore if editing a footnote.
- Added overall days statistics to the stats dialog.
- Image-Paths correction for Windows systems.
- Setext headers are now rendered in the correct size, in line with the ATX headers.
- Abstracts in the YAML frontmatter are now considered on PDF exports.
- Fixed a rare bug, which would cause the edit flag on the main process to remain even though the renderer reports the editor is clean (that is, no changes to the document).
- Fixed an error where a completely empty custom CSS (e.g. when the user simply selects and deletes all content in the dialog or in the file) would cause the dialog generation to crash until a restart of the app.
- Fixed a rare error where an error would be thrown during export of extremely small projects.
- Fixed an error where the writing target popup would close itself via click on an option on Windows systems.
- Fixed "Select All" context menu item for text selection.
- Allow spaces in header delimiting rows.
- revealJS-presentations now have a basic syntax highlighting (Solarized theme).
- HTML exports now have a basic syntax highlighting (Solarized theme).

## Under the Hood

- Fixed a small bug that would display a non-intuitive message when checking for updates and the update server is not available.
- Fixed wrong error logging in the Citeproc provider.
- Added the necessary `cslenvironment` to Zettlr's default TeX template so that Pandoc >2.8 does not throw errors. Thanks to @frederik-elwert for implementing!
- Cleaned up the keymap for CodeMirror. It's now centralised within `generate-keymap.js` and not scattered in all the plugins anymore.
- Rewrote the i18n loading logic, resulting in huge performance gains on startup. Thanks to @BAKFR for implementing!
- Exchanged deprecated API calls in the `AppearanceProvider` class.
- The default DMG height for macOS installers now again shows the disclaimer at the bottom of the archive window.
- Fixed a logical bug with zoom levels bigger than 40x.
- Fixed the welcome log message, because whatever it was, it did not read こんにちは (Hello).
- Now during startup all files that do not exist anymore in the `openPaths`-property will be removed (because only directories can be "dead").
- Wrote script to automatically update the CSL styles and locales that are shipped with the app. Also, updated the CSL styles and locales.
- The YAML mode within frontmatters is now correctly detected by all plugins, so that e.g. AutoCorrect does not apply within YAML-frontmatters and quotes are the "correct" ones (no need to disable MagicQuotes temporarily to write frontmatters).
- Added an additional check to make sure to differ between explicit and implicit paste events in the CodeMirror instance.
- Finally fixed the weird glitches of the file list. Now it will correctly scroll files into view, not break, and be not empty for a fraction of a second.
- Overhauled the QuickLook windows. Now they react to much more finetuned configuration changes, are more responsive, and in general react faster to changes.
- Switch to Electron 8.
- Fix Pandoc error logging.
- Detach Popup event listeners on close.
- Add configuration files for Visual Studio Code to simplify coding. Thanks to @tobiasdiez for implementing.

# 1.5.0

## GUI and Functionality

- **New Feature**: AutoCorrect! Zettlr can now automatically replace certain characters with special symbols. For instance, by default it will replace `-->` with `→`, `!=` with `≠` or perform certain default replacements, such as transforming hyphens and fullstops with their typographically correct symbols (`...` -> `…` and `--` -> `–`). You can edit the replacement table in the preferences and adapt them to your own needs. _Please note_ that this feature will only be active when you are outside of codeblocks. This is meant to prevent unintended replacements, especially with certain languages such as R, where ASCII arrows are part of assignment operations.
- **New Feature**: Magic Quotes! Together with AutoCorrect, we've implemented the ability of Zettlr to use magic quotes. That means, whenever you type `"` (double quote) or `'` (single quote), it will instead insert the typographically correct characters of your choice, for instance `„…“` for German, or `« … »` for French. Even `「…」` for Japanese are supported! _Please note_ that this feature will only be active when you are outside of codeblocks. This is meant to prevent unintended replacements, as most languages require the ASCII quotes. Note also that having this feature active will deactivate the automatic bracket matching for quotes.
- YAML Frontmatters now receive the correct syntax highlighting.
- YAML Frontmatters do now have influence on the appearance of files: If a `title` is given, Zettlr will use this instead of the filename in the file list. If an array of `keywords` is given, Zettlr will add them to the rest found within the file.
- Codeblocks are now excluded from both tag extraction and ID search algorithms, so for example `#include` (used in C++ code) will no longer be recognised as a tag.
- Fixed a bug that would ignore the page size set in your PDF preferences when using the default template.
- Fixed a bug that prevented you from moving files and folders in combined sidebar mode.
- Fixed the broken footnote in-place preview and editing support when using named references.
- Improved the design of wrongly spelled words -- now the dotted line is closer to the actual words.
- Fixed `Alt`-clicking files in the combined sidebar mode. Now this will also open QuickLooks.
- Added the shortcuts `Cmd/Ctrl+Shift+E` to focus the editor and `Cmd/Ctrl+Shift+T` to focus the file list.
- On macOS, you can now also `Cmd-Click` links and tags to open/follow them.
- Added the variable `%uuid4` to use Universally Unique Identifiers version 4 (random UUID) within certain strings in the app.
- Improve "Copy as HTML" to also provide fallback Markdown.
- Fixed paste detection (if there's only HTML in the clipboard)
- Changed the Support-link to link to Patreon.
- Added a new error message informing you of malformed citation keys.
- Fixed the print preview.
- Removed the quotes from the matchbrackets-configuration.
- Fixed link rendering and the opening of links.
- Added the shortcut `Cmd/Ctrl+T` to create a task list. Thanks to @jeffgeorge for implementing!
- The blockquote character `>` is not treated as a list-item anymore, meaning you don't have to `Shift-Enter` into the next line anymore to prevent the blockquote from expanding unnecessarily.
- Implemented a "fat" cursor for the insert mode of Windows, so that when you press the `Ins`-key to toggle between inserting and replacing, Zettlr will graphically announce that you'll now be replacing characters rather than inserting. _Please note that this will only look good for monospaced fonts -- the other themes will have characters that are bigger than the cursor._
- Improve the tabs display for long titles (e.g. in the preferences dialog).
- The link detection algorithm is now less aggressive.
- On HTML exports (both revealJS presentations and regular HTML files), image paths will _not_ be absolute anymore, but relative.

## Under the Hood

- Switched to Electron 7.
- Added v8 code caching for better startup performance.
- Added a global logging interface for better error and bug handling.
- Relaxed the policy on wrong citation keys: One wrong key won't stop the loading of the rest of the database anymore, only the wrong key won't be included.
- Moved out the markdownOpenLink-function from the editor class to the utilities.
- Added much better heuristics to resolve paths linked to in markdown documents. Except a few edge cases, the algorithm should be able to open most varieties of links.
- The exporter now escapes the templates to account for potential spaces in the template path.
- Increased efficiency and cleanliness for loading the fenced code highlighting modes. Thanks to @BAKFR for implementing!
- Added support for building AppImage releases using the command `yarn release:app-image` (or `npm run release:app-image`). Thanks to @yashha for implementing!

# 1.4.3

## GUI and Functionality

- The word counter does not count files with newlines as having words anymore.
- The regular expression search functionality treats expressions containing forward slashes correctly.
- When the file list is focused, it only captures arrow key presses and does not prevent other shortcuts from working.
- Tags are now added and removed to and from the tag dropdown selector during runtime.
- Fixed a rare error that could occur during tag cloud searches.
- Fixed the scheduling mode for the automatic dark mode switching. It now also works with overnight schedules where the start time is bigger than the end time (such as 21:00-06:00).
- Added sponsors-list to the About-dialog.

## Under the Hood

- Began work on unit tests.
- The `localiseNumber()` helper is now capable of localising negative and floating numbers as well.
- Rewrote the exporting engine to be more modular.
- Removed the Handlebars runtime from VCS.
- Switched from `adm-zip` to `archiver` for zipping Textpack-files.
- Updated Electron to `6.1.2`.

# 1.4.2

## GUI and Functionality

- Removed the last remnants of Clusterize.js
- Fixed a bug that would cause the app to crash when you search for `//`.
- The default editor search is now case-insensitive.
- Added highlighting, which can be applied either with `==highlight==` or `::highlight::`.
- The EdgeButtons of the table editors won't cover the toolbar anymore. Additionally, their movement is now smoother.
- If there are untranslated strings in your language, Zettlr will now try to show you the meaningful English ones first, before falling back to the translation identifiers, making the user experience better.
- Minor design improvements.
- Fixed the sidebar toggle.
- Added a context menu item to show a file in Finder/Explorer/your file browser.
- Added a notification when opening a new root directory to announce that the process of opening a directory may take some time. Zettlr will notify you once the new root directory has been fully loaded.
- When you close a root directory which also happened to be the currently selected one, Zettlr will try to select the previous or next root directory before actually closing the directory so that you will always have one directory selected.
- Fixed a small error that would count italics at the beginning of a line as a list item when applying a block-formatting style.

## Under the Hood

- Made sure the default languages do not appear twice in the preferences.
- Zettlr will now detect files it can open case-insensitively (so: `.md` === `.MD`).
- Images in export should work again.
- Remedy a small error on some Linux launchers.

# 1.4.1

## GUI and Functionality

- Added a security check when you are about to overwrite an already existing file.
- Overwriting files in a directory now doesn't leave an empty space in the file list.

## Under the Hood

- Fixed Electron's dialog signature handling.
- Small fixes to the core.

# 1.4.0

## GUI and Functionality

**This update will reset your sidebar mode to the initial value of thin.**

**From this update on, you will need to hold either the `Alt`-key or the `Ctrl`-key on your keyboard, if you plan to move a file out of the app.**

- **New Feature**: Table management has just become easier. With the new table helper plugin, Zettlr enables you to circumvent manually having to edit Markdown tables. All you need to do now is keep the table helper active in the settings and just edit your tables as you would do in any other application. The table helper offers the following keyboard navigation shortcuts:
    - **Tab**: Move to the next cell, or the first cell on the next row, if the cursor is in the last column. Adds a new table row, if the cursor is in the last row.
    - **Shift-Tab**: Move to the previous cell, or the last cell on the previous row, if the cursor is in the first column.
    - **Return**: Move to the same column on the next row. Adds a new table row, if the cursor is in the last row.
    - **Arrow Up**: Move to the same cell in the previous row.
    - **Arrow Down**: Move to the same cell in the next row.
    - **Arrow Left**: If the cursor is at the beginning of the cell, move to the previous cell. Moves to the last cell on the previous row, if the active cell is in column 1.
    - **Arrow Right**: If the cursor is at the end of the cell, move to the next cell. Moves to the first cell on the next row, if the active cell is in the last column.
    - **Buttons**:
        - **Alignment-Buttons** (top-left): Aligns the currently active column left, center, or right.
        - **Removal-Buttons** (top-right): Removes either the current row or the current column. Does not remove the last row or column.
        - **Add-Buttons**: Adds rows or columns to the top, left, bottom or right hand side of the currently active cell, depending on the button.
- **New Feature**: 1.4 introduces a **readability mode** that you can turn on. It will try to highlight your sentences based on four possible algorithms, where green means that it's readable and red means that the sentence is difficult to read. You can turn on the mode in the toolbar. Thanks to @wooorm at this point for providing the incentive of implementing the algorithm!
- **New Feature**: The Translatr-API is now integrated into the app. This means: All translations will automatically be kept updated. Additionally, you can comfortably download all available languages (completed at least 50 percent) from the preferences dialog.
- The app will boot much faster now.
- Root directories that have not been found on app start, or are removed during runtime, are indicated as "dead" in your directory tree. If they reside on a removable medium, you can now simply plug the medium into the computer and rescan the directory. You don't have to manually open it anymore.
- Citations in your text are now always updated, you don't have to type anything for this to work.
- Inserting tasklists is now possible via context menu and formatting toolbar.
- New Theme: **Karl-Marx-Stadt**.
- Now you can choose which time to use for sorting and for displaying in the file meta: It's either the last modification time of the files or the creation time.
- Directory sorting is now persisted during reboots.
- Clicking on tags now initiates a search for the given tag.
- Added three new optional variables to pass to external exporter programs: `$infile_basename$` (input filename without directory), `$outfile_basename$` (output filename without directory) and `$indir$` (the input file's directory)
- You can now change the number of spaces to indent by in the preferences.
- Images can now be put inside links on the condition that they are (a) the only element inside the link's description and (b) relative links won't work during preview.
- You can now activate RMarkdown file support in the advanced preferences.
- You can now tell Zettlr to count characters instead of words (e.g. for Chinese).
- Custom CSS is now also rendered in the QuickLook windows.
- The preview image colour is now adapted to the active theme.
- You can now choose the formatting characters that should be used by the formatting commands.
- You can now change the pattern used for generating new file names, and omit being asked for filenames in general.
- Zettlr now tries to escape the input you provide for options that are directly passed into LaTeX documents.
- When you have open two or more root files with the same filename, Zettlr will display the containing directory's name as well.
- French-style guillemets are now supported for auto closing.
- Image display in HTML exports fixed.
- The About dialog contributors' tab now displays the date when the translation was last updated at.
- The dates and times all across the app are now correctly localised.
- When initiating a replace command with a regular expression search, you can now use variables in your replacement value so that you can re-use capturing groups from the search regular expression:
  - `$1` in the replacement value will be replaced with the first capturing group
  - `$2` with the second capturing group
  - ... and so forth.
- Zettlr now automatically downloads updates to the translations, if available.
- The editor now has a light background image in case it is empty.
- Fixed a bug with certain types of keyboards on macOS conflicting with internal CodeMirror commands.
- Prevent opening of a user's home directory.
- The citation rendering plugin won't render the domain parts of Emails anymore.
- Markdown links in braces won't include the closing brace anymore.
- The search's heatmaps now use the theme's colour as a base to indiciate the relevancy instead of always green.
- The image regular expression is now a little bit less restrictive, allowing for some spaces before and after the image.
- Fixed a small bug during checking and unchecking of task list items that would prevent the updating of the underlying Markdown text.
- When you enter an ID and choose the ID from the popup list, the filename belonging to that ID will also be inserted after the ID.
- You can now filter the tags in the tag cloud.
- You can now duplicate files within a given directory.
- The tag selection dropdown will not appear anymore, if you type a `#` somewhere within a word or a link. It must either be at the beginning of a line, or preceded by a space for the tag dropdown to appear.
- If there are two or more root directories open with the same name, Zettlr will now display the containing directory just like with root files.
- Added a line:column indicator mode to the word counter (switch modes with right-click).
- You can now move through the file-list with the arrow buttons in steps:
  - Arrow down: Select next file
  - Arrow up: Select previous file
  - Shift key: Move up or down by ten files
  - Command or Control: Move to the bottom or the top.
- Added a table generator.
- Fixed a small bug that would not correctly sort newly created files.

## Under the Hood

- Massive rewrite of the underlying mechanism of loading the directory trees into the app. It's now asynchronous and the app starts up way faster than before.
- Replaced the citation engine with `Citr` for more accurate results in previewing citations.
- The `Citeproc` engine is now a service provider.
- Switched internally to CSS-variables for all colours.
- Moved all Zettlr CodeMirror modes to their respective files.
- Moved all helper functions to their own files.
- Translations located in the `lang`-directory in the user data folder now take precedence over the shipped translations.
- Moved all local find functionality to a new class `EditorSearch` and did some fixing.
- Massive rewrite of the watchdog logic. Now the app is blazingly fast, there's no up-to-five-seconds-delay anymore when you add/remove any files and the app should generally feel smoother to handle.
- Fixed duplicate dictionary entries and saving of the dictionary preferences function.
- Moved the comment detection in the link rendering command further back to speed up performance significantly.
- Added a clipboard inspection dialog to inspect the contents of the clipboard and make sure copy & paste operations work as expected.
- Updated the `make.sh` script to automatically infer the version to use from the source's `package.json`.
- Simplified the process of maintaining the revealJS templates, added a few other goodies. The command `reveal:build` will now re-build the full revealJS templates with the installed revealJS version.
- The Citeproc-provider now logs all errors that prevent a successful boot to the console.
- Replaced the sidebar with a Vue.js component.
- The configuration setting for the `sidebarMode` is finally called as such.
- Removed `ZettlrWindow::setTitle()`.
- ESLint is now added to the `devDependencies` so that everyone can use the same code style.
- Add activation for opening external links on macOS.
- Switched to `Electron 6`.

# 1.3.0

## GUI and Functionality

**Attention, this update breaks three shortcuts: To view the file list, the tree view, and the attachment sidebar, you need to use `Cmd/Ctrl+!` (for toggling the sidebar), and `Cmd/Ctrl+?` for toggling the attachments. The shortcuts for `Cmd/Ctrl+[number]` are now reserved for recent documents!**

**Attention: Due to changes in the configuration, this update resets your setting concerning text snippets. They are now called "file information" and the corresponding setting will be set to "Show", regardless of your current setting.**

- **New Feature**: Zettlr can now automatically switch between light and dark mode either based on a fixed schedule or, if you are using macOS or Windows, based on the appearance of the operating system.
- **New Feature**: Add words to the user defined dictionary. You can remove words by removing them in the "Editor" tab in the preferences.
- **New Feature**: You can now provide a default path for images that you paste onto the editor in the preferences. If you provide a relative path, it'll be relative to the file.
- **New Feature**: In the preferences you can now switch between the three themes of the app:
  - _Berlin_: A modern sans-serif theme, the default.
  - _Frankfurt_: A clean serif-based theme with royal blue highlights.
  - _Bielefeld_: For Markdown purists, this theme features creme colours and a monospaced font.
- **New Feature**: Rearrange sections in your documents by dragging the headings in the Table of Contents popup around (_Note: Only works with ATX-Style headings!_). Please note that the last section will always count until the very last line, therefore including footnotes and references.
- **New Feature**: You can now also load BibTex files into Zettlr.
- Popup redesign: Now the popups aren't semi-transparent anymore, have rounded edges and are much more crisp. Therefore it's even easier to read them.
- Display contributors tab on the about dialog containing the names of all authors of the translation files.
- You can now customize the pandoc command to your liking using several variables.
- Added syntax highlighting for
  - Go (keyword: "go")
  - Kotlin (keyword: "kotlin")
- Add shortcuts for easier access to the recent documents.
- HTML export now relies on Pandoc, if available, and only falls back to Showdown if Pandoc hasn't been found on the system.
- You can now edit Math formulae by clicking on them.
- The tag count is now shown next to the tags in the tag cloud.
- During global search, the search results will include all files once at most, so files within virtual directories, for example, will be excluded to prevent duplicate files.
- The preview images when pasting an image from clipboard load faster.
- Formatting marks at the beginning or end of a misspelled word are now excluded from the selection.
- Now, if trying to follow a link without a protocol (e.g. `www.google.com` instead of `https://www.google.com`), Zettlr will automatically assume `https` as the protocol to make sure it can be opened by the web browser. Correctly configured servers should automatically redirect you to `http`, if applicable.
- Zettlr now highlights the full link when you right-click it to give visual feedback that the context menu options "Copy Link" or "Open Link" will indeed use the full link, and not just a part of it.
- The dictionary selection is now more compact than before.
- The editor automatically selects the word under cursor on requesting a context menu, making both the code more clean and enabling you to simply right-click a word to make it, for instance, bold.
- Now you can comment out selections of text using the new shortcut `Cmd/Ctrl+Shift+C`.
- You can now also link to files on your local filesystem from within Markdown files. Zettlr will try to open them. The following algorithm is applied internally: First, try to open the link just like that. Second, try to open the current file's folder plus the link. Third, try to open https://\<link\>. If all three methods don't yield a result, Zettlr will show you a notification.
- The GUI is not locked anymore while a popup is shown.
- The tag preferences have been updated.
- CodeMirror by default sets the cursor to the beginning or end of a whole line (with line wrapping). You can now change that behaviour, so that the `Home` and `End` buttons bring you to the beginning and end of the _visible_ lines, not the logical lines.
- Zettlr now counts completed pomodoros.
- The image path of pictures pasted from clipboard will now always be relative.
- You can now drag & drop attachments onto the editor.
- The full path to an attachment will now be shown on mouse over.
- You can now turn off the dialog asking you to load remote changes into the editor by checking the corresponding checkbox in the preferences or in the dialog.
- The file list now shows the full filename after a 1 second delay if you keep your mouse over the name of a file.
- You can middle mouse click on editor-tabs to close them.

### Fixes

- Fixed a bug that would, on certain actions, lead to unwanted behaviour when using the menu items for these actions instead of the shortcut.
- The last opened file will now be added to the recent documents on start up.
- The window's title will now only contain the currently opened file's name, and never the full path, even for root files.
- The dictionary loading mechanism works far more reliably now.
- Fixed a bug with checking and unchecking task items in the editor.
- Fixed an error in option validation.
- Fixed the translations for the pagenumbering sections in the PDF preferences and project settings.
- Fixed a small bug concerning case insensitive searching.
- Fix for single-letter Math preview.
- Fixed the "remove from virtual directory" command.
- Design fix for dialog tabs on small screens.
- Fix automatic rendering of Markdown links containing brackets (especially a problem for Wikipedia links)
- Improved performance during window resizing and moving.
- Removed all inline-javascript from the `index.htm` and moved it to a new `main.js` in the renderer process.
- Links will not be rendered within comments anymore so that you can escape Markdown links as expected using backticks.
- Fixed wrong cursor positioning after the headings have been altered.
- Finally exchanged all mentions of "snippets" with "File metadata" or information, respectively, to reflect the fact that text fragments (a.k.a. "snippets") have been ditched several months ago.
- Fixed an issue that prevented from re-creating writing targets after deleting them without a restart of the app.
- Fixed inconsistent behaviour with the document search.
- When trying to close the main window immediately after modifying the open document, you will now not be prompted to save the document anymore. All changes will be saved automatically.
- Now files with more than one tag will have tag indicators more consistent to files with only one tag.
- On rare occasions, Zettlr instances run on Windows can enter a zombie state where the main process is still running albeit the main window has been closed. Trying to run Zettlr anew will fail with an error due to the (now non-existing) window being accessed during the `on-second-instance` event. This fix makes sure a window will be opened in any case if there is none prior to restoring Zettlr.
- Fixed the placement of the popups, so they should now be visible.
- Fixed the context menu on files that have visible tags.
- Fixed wrong citation suggestions after a change of the library file.
- Fixed a bug causing the attachment extensions to be checked case-sensitive, instead of case-insensitive.
- Fixed the search not saving the strings you were searching for after re-showing the popup.

## Under the Hood

- Re-throw errors during command run in Zettlr main class.
- Moved the dictionary to its own dedicated provider for more versatility and improved upon its functionality.
- Created an appearance provider which takes care of switching the Zettlr theming based upon user choices.
- Switched from the `build`-property `electron-build` toolchain to the API.
- Switched to `Electron 5.0.0`.
- Some CSS cleanup, again.
- Changed the way popups are closed from an invisible barrier div to a simple click detection handler.
- Added Table and Strikethrough support to the copy & paste operations.
- Moved the Table-of-Contents-popup to the ZettlrBody class.
- Removed excess debug code.

# 1.2.3

## GUI and Functionality

- Restore the "New Directory …" functionality.
- Fixed an error when trying to run the app on some Linux distributions.
- Added a link to download more translations for the app.

## Under the Hood

- Made sure a popup will always be displayed, even if the pivot element cannot be found.
- Bump dependencies.
- Apply `chmod`-fix to the Linux distribution (see #134 for more information).

# 1.2.2

## GUI and Functionality

- Fixed a bug preventing you from creating Writing Targets.
- Allow all unicode characters to be part of a tag.
- The Scrollbars are now bigger.
- The change between dark and light mode is now much smoother.
- Fixed the "Paste as Plain text" command behaviour when CodeMirror is focused.
- Dialogs now fit better on smaller screens.
- Added icons to the export options HTML, PDF, DOCX, and ODT.

## Under the Hood

- Fixed a logical error in a failcheck if there was no writing target assigned to a file previously.
- Switched to the Zettlr API for update checks to avoid hitting the GitHub rate limits.

# 1.2.1

## GUI and Functionality

- Removed the Quicklook overlay windows. Quicklooks now directly become standalone windows.
- General improvements to the default PDF template.
- On Windows and macOS, Zettlr now also fills up the recent document list in the Taskbar/Dock.
- Huge UX improvements.
- Improvements to the spellchecking engine. Now, it won't check inline code.
- We're removed the "Create new Directory" button from the toolbar, and made the "Create new File" button more visible by replacing the icon with a huge "Plus" sign.
- The Pomodoro timer now sends out notifications when a task has ended so that you'll always know what's up next!
- The find popup detects when you start to type a regular expression. If it's a valid regular expression, it will switch to a monospaced font, helping you to write the expression correctly.
- The find popup now remembers your search term on a per-session basis.
- Fixed the position of the popups. Now they won't cover the toolbar.
- Fixed the misbehaving markdown shortcuts in the formatting toolbar. Now block formats are replaced, not left in place when changing the formatting of a paragraph.
- Fixed a small bug in the PDF template that would render emphasised text underlined instead of italic in exported PDF files.
- Fixed the links inside footnote tooltips. Now they are readable and don't break out of the tooltip anymore.
- Fixed an error that prevented Zettlr from being able to automatically import language files.
- Fixed a bug causing emails not to render.
- Fixed a bug preventing you from clicking the "Print" icon on Windows.
- Fixed double-clicking the Quicklook and Print window title bar on macOS and Linux.

## Under the Hood

- Bumped dependencies. **Switched to `Electron 5` Beta**.
- The Quicklook-windows will now also load the correct CodeMirror-plugins from the autoload file.
- Moved out the recent files to its own provider.
- Design cleanup. Many variables have been renamed to make it possible to create new themes based upon the Berlin theme.
- The renderer does not constantly query the main process for up-to-date citations anymore, which both reduces CPU power and increases battery life.
- The popups can now be told if their contents have changed so that they re-place themselves correctly.

# 1.2.0

## GUI and Functionality

- **New Feature**: Zettlr can now import and export both `textbundle` and `textpack` files. Refer to [textbundle.org](http://textbundle.org/) for more information.
- Removed the Speech submenu from Windows and Linux, as it is only used on macOS.
- **Attention**: The recent documents submenu is now to be found in the `File` menu! It resides no longer in the toolbar.
- Added an "Inspect Element" context menu item if the debug mode is enabled.
- The context menu doesn't show up on directory items in the file list anymore, which it wasn't supposed to anyway.
- Fixes in the math rendering. Now the app will correctly render all equations, be they inline or multiline.
- Added a flag to let the app know if you want to receive beta release notifications. If you tick the checkbox, Zettlr will also present you with beta releases, so that you can stay up to date.
- When importing files, the "All Files" filter is now at the top and should be selected by default.
- Fixed a small bug that would render exporting of standalone files impossible.
- Rendered Markdown links now retain the outer formatting (e.g., if you wrapped the whole link inside bold or emphasis).
- The Zettlr default `tex`-template now doesn't break checkbox exports by including the `amsmath` and `amssymb`-packages.
- New shortcuts: Pressing `Ctrl+Enter` will insert a new line below the one in which you are currently, placing your cursor there. Pressing `Ctrl+Shift+Enter` will do the same but above the current line.
- Added context menu entries to copy mail addresses and links to clipboard.
- For compatibility reasons with some Linux distributions that reserve the `Alt`-key for dragging windows around it is now also possible to press the control key to follow links and initiate searches.
- Removed a bug that would allow multiple dialogs to be shown as some kind of "overlays" on top of each other.
- Updates to the design of the editor. Now the margins of the editor don't resize as soon as you change the font size.
- Updates to the zooming of the editor's font: Now it'll stop at both 30 percent and 400 percent for lower and upper limits. Exceeding these may yield very weird errors.
- The cursor over the Quicklook windows' window controls is now the default, not the dragging.
- Added `shell` syntax highlighting (using keyword: `shell` or `bash` [for compatibility with Highlight.js]).
- Adapted the styles - now the filenames stay readable even during global searches.
- If you drag a file out of the app and cross a directory, it won't retain its highlighted state after you finish your drag&drop-operation.
- Tags, internal links and normal links now only have a pointer cursor when one of the meta keys (currently: `Alt` or `Ctrl`) is pressed.
- Implemented formatting support for HTML paste operations. If there's HTML in the clipboard as you paste, it will be converted to Markdown so that the formatting is retained. If you do not want to keep the formatting, simply hold down `Shift` before you paste, so that the formatting will not be kept.
- Removed the minimum window size constraint so that the application window will be resizable to half a screen even on smaller devices.
- Restored the window maximise/minimise-functionality by double-clicking on the toolbar.
- Fixed a small bug that would throw errors on Windows and Linux if you would open a file in Zettlr by double-clicking it in the file browser while Zettlr was already running.
- Links are now correctly detected by the preview algorithm.
- Fixed a bug that would make it impossible to export Markdown files with strikethrough text using the Zettlr default template.

## Under the Hood

- Fixed a small logical error in the menu buildup process.
- The context menu in the `ZettlrBody` class is now always instantiated anew.
- Rewrote the logic of detecting and rendering mathematical equations.
- Updated the `KaTeX.css` stylesheet to the newest version and removed some errors (thanks to @Wieke for doing this).
- Rewrote the complete command structure of the app and branched it out into standalone files. Thereby the system becomes extremely modular and new commands can be written with ease. Additionally, it becomes possible to create shortcuts for certain commands.
- Fixed a small possibility of running into an error while performing a global search.
- Exchanged the variables for usage in `TeX`-templates with Pandoc-Style $-variables. Additionally, now all occurrences will be replaced with the correct value.
- Moved the JavaScript bits out of the Handlebars templates and added them to the Dialog handler classes.
- Code cleanup.
- Removed the complete KaTeX dist files from the Zettlr source and switched to using the shipped files provided by the KaTeX module, reducing the binary sizes, maintenance effort and code clutter at once.
- The Custom CSS is now a service provider.
- The configuration is now a service provider.
- The tags handler class is now a service provider.
- Removed the superfluous `getLocale`-functions from `ZettlrBody` and `ZettlrRenderer`.
- Pulled in the URL regular expression from the GFM CodeMirror mode so that the pre-rendered links by the command are the same as those detected by the GFM mode.
- Added the `ulem`-package to enable export of strikethrough and underline text.

# 1.1.0

## GUI and Functionality

- **Attention!** Installing this update will reset the application language to the detected system locale and reset all spellcheck choices (i.e. you will have to re-select the dictionaries using the preferences window). The reason for this is that Zettlr is now compliant with the regulations for language codes as laid out in the Best Current Practices No. 47 ([BCP 47](https://tools.ietf.org/html/bcp47)). To achieve this, all mechanisms of finding and loading translation files and dictionary files had to be modified.
- **New Feature: Paste Images**. From now on it is possible to copy images directly to the clipboard, then press `Cmd/Ctrl+V` in the editor and Zettlr will ask how to proceed. By pressing `Return` the default action will be taken: The image will be saved into the currently selected directory using either the original filename or a simple hash (for instance if you took a screenshot and there's no associated URL available), and it will be inserted at the current cursor position as a standard Markdown image tag, using the filename as title. If you don't press `Return` directly, you can adapt some options, such as the file size and the filename, and also choose a custom directory alternatively.
- **New Feature: Set writing targets**. You can set writing targets for files by right-clicking them in the preview list. Each file that has a writing target will display its progress in the snippets section. **Set an existing target to 0 to remove it.**
- **New Feature: Print support**. Just press `Cmd/Ctrl+P` to open the print preview, which is essentially an exported HTML file. Click the printer icon in the titlebar to print it!
- **New Feature: Custom CSS**. Beneath your tag preferences, you now have a new menu option that lets you override certain styles of the app to customise it even further! From now on, the sky really is the only limit for customising the app.
- **Huge updates to the statistics dialog**. We've added a lot of functionality to the statistics dialog. If you click the `More …` button in the statistics popup, the resulting dialog now presents you with a overhauled interface. Now you'll be able to filter your data by week, month, and year. Additionally, you can choose to compare the timeframe with the previous one (either week, month, or year). This way you'll be able to track your writing habits much more differentiated.
- Tags are now only rendered as such and detected by the internal engine, if they are preceeded by a newline or a space. This will prevent page anchors inside links (e.g. `example.com/page#anchor-name`) or words with hashes in them from being detected as tags.
- Switched from `Droid Mono` to `Liberation Mono` for displaying monospaced code and comment blocks because of better support for glyphs in the latter font.
- Fixed an issue with the titles of the exporting buttons for HTML, docx, odt and PDF.
- Fixed a small bug that made it unable to open standalone files from the directory list.
- Small fix to the margins of switches. General fixes to the colours of the input controls in dark mode.
- Fixed a bug that led to files reporting the same tags more than once.
- Search results are now readable even in dark mode.
- Fixed a bug that would not correctly transform the links of images dragged from the attachment sidebar onto the editor, causing errors by pandoc when trying to export the file.
- Task list items are now rendered directly after you leave the formatting. You don't have to leave the line anymore.
- Special tags that you've assigned a colour to are now displayed distinct from other tags in the tag dropdown list.
- Now changing dictionaries during runtime yields the expected effects: The full word buffer will be invalidated so that formerly-wrong and formerly-correct words are checked against the new dictionaries.
- Fixed a small bug that would cause users with French localisation to not be able to use the preferences dialog as it was intended.
- Fixed a bug that made it impossible to load new dictionaries from the user directory.
- Fixed a small issue that would display the full translation strings for dictionaries and languages that were not translated in the currently loaded translation, instead of just the language codes.
- Fixed a small bug that would, on some Linux distributions, lead to the operating system opening up loads of file explorer windows when the "Open Directory"-button in the attachments sidebar was clicked.
- Now it's not possible anymore to try to create files and directories within virtual directories.
- The cursor blinks now smoothly.
- Changes to the word-count chart: Now numbers are localised and the date is not in the ugly ISO format anymore.
- You can now easily search for a file to link with the newly implemented autocompletion list that will pop up if you begin writing an internal link (i.e. type `[[`). After accepting an autocomplete suggestion, Zettlr will either put the ID between the brackets, or the filename, if there is no ID.
- Fixed a bug that would throw an error if updating the config with no dictionary loaded on app boot.
- Fixed a bug that would move a file to a random directory instead of enabling you to actually copy said file outside the app, if you dragged the file out of the app and passed the directory list.
- Fixed the highlighting effect on drag operations. Now even if you use the thin sidebar mode, the directories where you can drop files will receive the highlighting shimmer.
- Added an option to hide the heading characters and replace them with a small tag indicating the heading level (`h1`, `h2`, etc). Off by default.
- Refined the rendering of links. Now, inline elements will be also rendered correctly inside rendered links.
- The app will now correctly scroll to the selected file again (if any).
- Added an option to hide directories from the preview list while performing a global search.
- Fixed a small error that would strip false positive tags on export (i.e. that would also strip escaped tags).
- Massive updates to the notification service provider. If a message is too long, it will be truncated when it is first shown to you. If you then click on the notification, it will expand itself so that you can read the full message. Click on it again to hide it. Additionally, the notifications are now the same height and move smoothly as soon as new notifications arrive or old ones get removed.
- Gave the exporter an update: Now, if Pandoc experiences an error during export, you will be presented with a better error dialog which even lets you select portions of the error message for you to google them.

## Under the Hood

- Moved the input styling to the geometry section and only left the colouring in place.
- Added a `data-default-action` support for Dialogs. Now there can be a button with the attribute `data-default-action="data-default-action"` (repetition necessary for ensuring a correct DOM structure) in each dialog that will be focused on instantiation of the dialog, thereby enabling a simple "default action".
- Small changes to the translation files to remove some duplicates.
- Added `md5` for generating simple hashes.
- The `ZettlrDictionary`-class is now an `EventEmitter` and emits `update`-events whenever the composition of the loaded dictionaries changes.
- Renamed the default theme to its correct name: **Berlin**.
- Small changes to enable on-the-fly theme CSS replacement.
- Better escaping of some feedback strings in the preferences template.
- **The app is now BCP 47 compatible. This means that it should be possible to load every translation file and every dictionary folder using the correct language tag, instead of having to fall back to the crude xx_XX-type Zettlr used until now.**
- Moved the editor-specific `getWordCount` function out as a helper function.
- Added an `updateFile` method to the `global.ipc` to enable files to update themselves silently if something changed.
- Moved the calculating functionality of the `ZettlrStatsView` class to the main process's `ZettlrStats` class.
- Removed the `ZettlrStatsView` class and moved the triggering functionality to the `ZettlrBody` class accordingly with the other popups/dialogs.
- Branched out the `ZettlrDialog` class so that all functionality is now provided by specialised dialog classes that inherit from the base class.
- Rearranged the options within the "Advanced" tab in the preferences dialog.
- Moved out all CodeMirror `require()` to a new file called `autoload.js` in the assets directory to save space in the main `ZettlrEditor` class.
- Added a security pass to the droppable directories to make sure they don't accidentally accept the file and direct the main process to move it out of the app instead of moving it to themselves.
- **Switched back to `electron 3` for the time being, as `electron 4` still has a nasty bug that renders the toolbar unusable when exiting fullscreen on macOS (see https://github.com/electron/electron/issues/16418 ).**
- Switched to `nspell` for spellchecking, as the correction-finding algorithm works smoother and the repository is not as old as `Typo.js`.
- `makeExport` now returns a Promise instead of the Exporter object. The exporter is now only returned if it's call succeeded (by passing it to `resolve`).
- There is now the yarn command `yarn less:extract` available which extracts the CSS class names and IDs from the prebuilt styles. _Please note that you must run the `yarn less` command beforehand._

# 1.0.0

## GUI and functionality

- Added a written reason for why some preferences options failed validation and need to be corrected.
- Moved the attachment options to the "Advanced"-tab in the preferences window.
- Fixed a bug that threw errors when you tried to `Alt`-click a virtual directory.
- Fixed the bug that virtual directories got duplicated on the creation of new files.
- Added a "Donate" menu entry to the help menu.
- The startup overlay is now gone.
- Dictionaries can be selected and deselected at runtime.
- Fixed a bug that did not remove the file's ID in the preview list, after it has been deleted from the file itself.
- Added an option to deactivate the automatic closing of pairs of matching characters in the editor.
- The app now supports code folding! Now you can click the new, small arrows left to Markdown headings to collapse everything below it!
- Removed the customised word processor templates. Zettlr now uses the default reference docs provided by Pandoc.
- Projects can now also be exported to odt, docx, and HTML.
- Added tag autocomplete. Now when you start typing a `#`-character, you are presented with a list of tags you already use inside your files, so you don't use similar (but not same) tags in different files.
- Added `citeproc-js` integration: Now you can point Zettlr to a JSON CSL-file (ideally generated by Zotero) and it will automatically enable you to put `@BibTex-ID`s or even complex Pandoc citations in your text, which will not only be automatically replaced by a correct citation (only Chicago supported, because it is only a preview), but also renders a preview bibliography! Additionally, if you point Zettlr to a CSL Style file in the settings of a project, it will use this file to generate your citations!
- Added an option to change the `sansfont` property of `LaTeX`-documents, used mainly for headings.
- The Pomodoro timer now remembers your settings on a per-session basis.
- Added an additional check to see whether or not a huge number of words has been pasted into the editor. If so, the word counter won't count these towards the overall counter. So if you need to paste in whole documents, this won't raise your word counter absurdly high.
- Fixed a bug that rendered unwanted Math previews.
- Added file-open buttons. Now, whenever you are required to select a normal file, Zettlr provides you with a button that lets you choose the file comfortably.
- Zettlr now features an additional "Display" preferences tab, which lets you control all things that define Zettlr's appearance.
- You can now constrain the maximum size of images in the editor, separated by maximum width and maximum height.
- Updated the about dialog to now feature a tabbed interface containing main projects with licenses for the four big projects Zettlr use (Electron, Node.js, CodeMirror, and CitationStyleLanguage), all complementary projects, and the license of Zettlr itself.
- Now only escaping characters are formatted, not the characters following them.
- Fixed a bug that would prevent you from being able to modify an already loaded image without restarting Zettlr, because it would cache the image and not reload the modified version of it.
- Updated the styling of form elements: Now ranges and radio buttons are also displayed in the Zettlr design.
- Added an option to set a custom TeX template for PDF exports both in the general PDF preferences as well as on a per-project setting.
- Restored the functionality to quickly navigate the files in the preview container using the arrow keys `Up` and `Down`. Also you can once again jump to the end of the list by pressing an arrow key while holding `Cmd/Ctrl`.
- Zettlr now sorts your files based on a natural sorting order. You can restore the ASCII-sorting (the sorting as it has been until now) in the settings.
- Tags can now be escaped with a backslash (`\`) to make sure they won't show up in the tag dropdown list and also won't render as tags.
- Keyboard navigation is much more reliable.
- Fixed creation of new files while writing in the editor with no file open.
- The search functionality in both editor and Quicklook windows has been enhanced. It is now faster and you have to explicitly request a regular expression search by typing it literally. This means: Searching for `/\w/` will select all words inside the editor, while `\w` will literally search for that string.
- Zettlr now supports internal links. If you place a pandoc-compatible identifier inside a markdown link, it will try to jump to the respective line. E.g., the identifier `#tangos-photography-and-film` will match the heading `# Tangos, Photography, and Film`. Simply use a standard Markdown link: `[Go to Tangos, Photography, and Film](#tangos-photography-and-film)`.
- Zettlr keeps some margin between the cursor where you are writing and the window edges, i.e. it won't touch the window edges anymore, but keep a nice distance.
- Quicklook windows can now be "popped out" so that they are no longer bound to the main window but can be dragged onto different displays, etc.
- Windows and Linux windows now follow macOS in having no native window frame, but instead they employ the same strategy as macOS: The toolbar is the top element inside the main window of Zettlr, featuring window controls and, additionally, a button to open the application menu from the toolbar.
- Zettlr correctly selects words containing apostrophs so that you can correct them adequately without the app "forgetting" the l' or 'll-part (or similar) of the word.
- There's now an option to copy a file's ID to clipboard, if the file has one.
- We've updated the Zettlr icon! It now matches the brand colour and has a modern look.
- The image size constrainers look nicer and more intuitive now.
- Added controls to determine which elements are rendered inside Markdown documents.
- Simplified the attachment file handling and enabled dragging the paths of the files into the editor (e.g., to insert images).
- Now the ID- and tag-search is case-insensitive.
- Changes to the ID generation: Now if you press `Cmd/Ctrl+L`, the generated ID will be pasted wherever your cursor is currently (e.g. inside all text fields). Zettlr tries to back up your clipboard's contents and restore them afterwards.
- Zettlr recognises IDs inside the name of a file. **If the ID pattern returns a match in the file name, this ID takes precedence over any ID that may be in the file's content!**
- Added context menu entry to open link in the browser.
- Images can now be dragged from the attachment pane onto the editor and will automatically be converted into valid Markdown links.
- The tooltip that displays footnote texts when you hover over footnote references now displays formatted text, and not raw Markdown.
- The zoom level of the editor's text is not lost on toggling the distraction-free mode anymore.
- Update to the citeproc search. If you type an `@` and begin searching for a work to cite, you can now also search through the title and don't necessarily have to know the ID anymore!
- Added basic tag cloud functionality. You have now a new button in your toolbar that shows you all the tags that you've used somewhere in your files. You can also copy the full list into the clipboard!
- Updates to the search functionality: Now the AND operator works as a requirement again (until now files have also reported search results if one or two of the search terms have matched, even if they were all required). Additionally, the tag search within files now accounts for a hashtag in front of the search term.

## Under the hood

- Documentation update in `ZettlrValidation`.
- Updated the `.dmg`-installer file with a better background image.
- Consolidated the `package.json` build fields.
- **Warning: The app ID has changed from `com.zettlr.www` to `com.zettlr.app`.** [For the implications please check this link](https://www.electron.build/configuration/nsis#guid-vs-application-name) -- the change only affects Windows users.
- Refactored the complete menu logic to make it more accessible.
- Added a global `notify()` method in the renderer process for convenience.
- Added an option to make footnotes inside files unique prior to project exports.
- Moved the dictionary functions to the main process for asynchronous background loading.
- Began using `tern.js` for better autocompletion.
- **Fundamental Core Update**: Now on each request for a new file tree (using the command `paths-update`) not the whole object is sent towards the renderer because of app crashes arising from the use of synchronous messages via the new `typo`-channel. Instead, a dummy list is sent containing only the properties that the renderer accesses anyway. This way not only the amount of data is reduced quite significantly, but also the app does not crash on file and directory operations.
- Removed an additional openPaths-update during the renaming of root files.
- Now the current directory is re-set correctly after renaming the current directory.
- Refactored the context menu to resemble the same structure as the application menu.
- Switched to the `handlebars.js` templating engine.
- The `askSaveFile()`-dialog is now non-blocking.
- `ZettlrFile` objects won't forcefully try to move a file to trash while handling watchdog events anymore.
- `ZettlrRendererIPC` and `ZettlrIPC` now access the `ipc`-modules consistent with all other classes.
- Generalised the `askFile()` function in `ZettlrWindow` for further purposes.
- The `ZettlrConfig` now acts as an event emitter and emits `update`-events, whenever the configuration object changes. It can be subscribed to using `global.config.on` (to unsubscribe use `global.config.off`).
- Added a `global.ipc.notify`-function to easily send notifications to the renderer.
- Added a "cachebreaker" to the preview images in Zettlr.
- Moved a lot of files around: The CSS, Fonts, JavaScript and the template files are now in the `common` directory, so that it makes sense that there can be multiple windows that share those files.
- **ATTENTION: We've stopped committing the compiled Handlebars templates and CSS files to the repository, so even if you don't develop styles or templates, you now need to run `yarn/npm less` and `yarn/npm handlebars` before you run the application!**
- Removed a bunch of superfluous pass-through functions from the `ZettlrRenderer` class.
- Bugfixes in the `ZettlrExport` class.
- Switched to documentation.js for generating the API documentation.

# 0.20.0

## GUI and functionality

- Fixed a bug during import that resulted in crashing the app if no Pandoc was found.
- Updated the styling of the app to make it feel more modern.
- To open a file directly by typing its name into the search bar you don't have to get the capitalisation correct anymore.
- It is now possible to traverse the file tree directly by clicking on the directories inside the preview pane. Use a single click to make that directory your current one, or use an `Alt`-click to traverse back up to its parent directory.
- Now the "Save changes before quitting?"-Dialog won't appear — all your files will be saved immediately before quitting.
- Zettlr now remembers your last opened file and the last selected directory and restores them on each restart (if they still exist).
- Images can now also have pandoc attributes assigned (in curly brackets after the image tag) and will both render correctly inside Zettlr and work as intended on export.
- The app will now remember its size and position on screen and restore it after a restart.
- Changes to the design of the dark mode. It's now a little bit blue-ish and the colours are finally adapted to the brand.
- The directory list is now way less cluttered and looks way better than before.
- Dropping images onto the app is now possible!
- Added the long-commented-out blockquote command to the context menu.
- iframes will now be rendered as well (such as the embed codes by YouTube or Vimeo). Note that only `<iframe>`-tags will be rendered, so Twitter embed won't work, for example.
- Removed a small bug that would use the text selection cursor over directories after you've dragged a file.
- Zettlr now remembers the last directories you were in when you successfully imported a file or opened a directory.
- Added `Droid Sans Mono` as monospaced font family and updated the fonts around the app.
- The Zettelkasten ID doesn't need to be in the format `@ID:<your-id>` anymore. Also the zkn-links can be customised.
- The generation of IDs is now up to your creativity.
- Made the search progress indication better. Now, instead of the background filling up with sometimes ugly colours, a circle just as for the Pomodoro timer is used.
- The file snippets now hold additional information, such as the ID of the given file or the amount of tags. Additionally, if you hover over the number of tags, a popup will tell you *which* tags the file holds. Directories also now show their number of children elements (both directories and files).
- The text snippets have been removed from the app.
- The Quicklook windows now follow the application's theme.
- Fixed a bug that generated a falsy first search cursor and prevented case insensitive searching.
- Added extended statistics. Now you can exactly see when you've written how many words by clicking the new button in the small statistics popup.
- You may now use `#`-characters inside tags.
- macOS users now have an inset titlebar to make the app feel more immersive while not in fullscreen as well.
- QuickLook windows now display the headings in the correct size again.
- On smaller displays, Zettlr now has smaller margins and paddings so that each display size's space is used best.
- Removed the `ID`-button from the toolbar. The command is still present in the menu and still works using the shortcut `Cmd/Ctrl+L`.
- Fixed the bug that the attachment pane tooltip was partially hidden.
- Quicklook windows are now constrained to the body area, and cannot be dragged over the toolbar.
- Added validation to the settings so that you can't accidentally set wrong values.
- The default buttons for dialogs are now reactivated, so you can remove files and folders by simply hitting `Return` to confirm the removal.
- Anything markdown-specific (links, tasks, images) won't be rendered in any mode other than markdown anymore. So you can now rest assured that your links won't be converted and comments won't be displayed the size of headings in comment blocks or something.
- Indented tasks are now rendered.
- The table of contents now ignores comments in comment-blocks (no matter which language) and also has a better detection for the level of these.
- Fixed a bug that threw errors on moving directories around.
- Added Math inline-rendering.

## Under the hood

- Implemented the try/catch construct around `ZettlrImport` to actually catch the errors that were thrown by this function.
- Added globally accessible config getters and setters so that the `ZettlrConfig`-object is now reachable from within all classes in the app.
- Changes to `ZettlrWindow` to create windows using programmatical boundaries.
- Updated the image finding regex again.
- Reorganised the font families in the less resources.
- The popup is now much simpler to call.
- Removed instantiation from both ZettlrImport and ZettlrExport.
- All Zettlr installations now receive a unique UUID.
- Using `global.config.get` it is now possible in the renderer to access the configuration programmatically without the need to send events.
- Replaced all renderer configuration requests with the new, faster and synchronous method.
- Fixed a missing dependency in `ZettlrAttachment`.
- Updated to `electron` 3.
- Changed `app.makeSingleInstance` to `app.requestSingleInstanceLock` as recommended by the docs.
- Updated dependencies to the newest versions.
- Image preview rendering is now independent of `path`.
- Refactored the complete configuration setting process.
- Explicitly set `defaultId` on confirmation dialogs.
- `detach()` is now called only after the move operation of a `ZettlrDir` has been completed to remove the `parent`-pointer.

# 0.19.0

## GUI and functionality

- **Import functionality**: Now you can import from nearly all file types pandoc supports into Zettlr. Simply select the desired target directory and select File -> Import files!
- Added a lot of **exporting** options. More are still to come!
- **Export Markdown files as reveal.js presentations**: From 0.19.0 on, Zettlr will support the export of reveal.js-presentations. Also, there's theme support built in!
- If you insert a footnote, the cursor is not moved throughout the document so that the writing flow is more immersive.
- The text field used to edit a footnote reference text is now automatically focused.
- The editor will now directly mute lines when in full screen as soon as you change the preference setting for this. You don't have to move the cursor anymore for this.
- Fixed a bug that showed a dedicated _file_ menu when right-clicking directory ribbons and then threw errors if you clicked on anything in the menu.
- Fixed the strange behaviour of Zettlr telling you there are no suggestions for a word, although you did not right-click a wrongly spelled word.
- Inline links rendered inside headers are now always the correct size.
- Email-addresses are now correctly identified and will be rendered as clickable links as well. If you `Alt`-click on them, they will open the default email option (i.e. they are the same as clicking on any website's email addresses).
- Fixes to the project feature.
- Made the dictionaries finally independent from the four default translations.
- Added about 70 languages to the four default translations. This means: If you now include a custom dictionary or a custom translation, chances are high that it will be detected and translated automatically!
- Added a bunch of dictionaries that now come shipped with the app.
- Finally found & fixed the bug that kept detecting whole swathes of text as links and inserted them on link insert or didn't detect any link at all.
- Transferred the download page in the updater to the new download landing page at zettlr.com/download.
- Clicking on marked tags in the preview list will now trigger a search for these tags.
- Added support for `TeX`-files. So in case you want to export something to PDF, you can add custom `LaTeX` statements in their respective file to amend the styling Zettlr applies.
- You can now rest assured that on export of projects with nested files all images, even relative ones, will successfully be rendered in your PDF output.
- Changes to the HTML exporting template. Now, images should always fit on screen.
- You can now create `LaTeX` files by using the extension `.tex` when creating new files.
- Better Pomodoro counter.

## Under the hood

- Changes to the `runCommand` method in `ZettlrEditor`.
- Changes to the `insertFootnote` command.
- Changes to the `_editFootnote()` method in `ZettlrEditor`.
- Changed the event type the editor is listening to when you finished editing a footnote from `keyup` to `keydown`.
- Moved the inline and block element rendering functions to their own commands to reduce the file size of `ZettlrEditor`.
- Fixed the task recognition regex to prevent ugly errors logged to the console if you entered on an empty line a task list item directly followed by braces (such as `- [ ](some text)`).
- Additional security checks while building the context menu.
- Amended the regex for rendering links. Also provided a callback option for CodeMirror to be able to port the plugin fully externally and integrate it into other instances.
- Added `ZettlrImport` class for handling file imports.
- Removed the unnecessary PDF exporting LaTeX template from the pandoc directory.
- Added another newline character when gluing Markdown files together on project exports.
- Fixed a bug that would not read in a saved project config on restart.
- Huge changes to the selection and retrieval of dictionaries for the spellchecking algorithm.
- Made the regular expression detecting links in the clipboard non-global and limited it to only detecting single links in the clipboard.
- The download page will now count all updates by users to keep track of how many users are using the app (only the click is counted, no personal information is collected). To avoid detection of you updating, simply visit zettlr.com/download manually.
- Amended `ZettlrRenderer` by a function to programmatically trigger global searches.
- Added `.tex` to the list of supported file types. Added a mode switch to `ZettlrEditor`s `open()` method.
- Small fix to the toolbar CSS for not having a hover effect on the Pomodoro button in dark mode.
- Change to the `less.js` script. It now minimises the CSS output to further optimise the styling.
- Spell checking is now off by default in fresh installations to speed up the first start.
- Amendments to `ZettlrProject`, `ZettlrFile` and `ZettlrExport` to ensure relative image paths are accurately converted into absolute ones on exporting them.
- Streamlined setting the `ZettlrWindow` title. `Zettlrwindow::setTitle()` is now deprecated.

# 0.18.3

## GUI and functionality

- Now the list design and all other colours and syntax highlighting should be fixed again.
- `ALT`-clicking files now opens them as QuickLook windows.
- Now Quicklook windows render the content automatically as the main editor does. Only the previewable elements will not be rendered.
- Fixed a bug that allowed you to try to create files, folders and virtual directories although no directory is selected.

## Under the hood

- Cleaned up the mess inside the LESS resource files and removed the global pollution with CSS styles that led to strange rendering behaviour.
- Replaced the `net` command to check for updates with the better package `got`, thereby reducing the amount of requests to one only. Therefore, `is-online` also has been removed.
- Updated dependencies. Switched to electron `2.0.8`.
- Changes to the `_gen()` and `select()` methods in `ZettlrPreview`.

# 0.18.2

## GUI and functionality

- Minor fix to the style of `code`-blocks in modals.
- Fixed a bug that prevented you from immediately re-selecting the previous file by simply clicking it again, after you opened an external markdown file in Zettlr, which then was selected automatically.
- Fixed an error thrown if a root file was removed remotely.
- Fixed Zettlr always asking to replace a file although it hasn't been modified remotely.
- Fixed a missing translation for changed files.
- Fixed the threshold for being close to surpassing average from 50 words below average to the half of average. 50 words were definitely too narrow for anyone to really see the intermediary message.
- Fixed some design rules.
- Reallowed arbitrary text selection inside the editor (mainly necessary for macOS's quick lookup functionality).
- Added styling for horizontal rulers (`* * *`) and escaped characters (e.g. `\*`).
- Fixes to the new tooltips. Now all tags receive the nicer tooltips on mouse over.
- Replaced the old footnote tooltip bubble, which did not look nice, with the much better `tippy.js`-bubbles.
- Added HTML syntax highlighting.
- Fixed an error on the export of Markdown files with code blocks.
- Added syntax highlighting capabilities in fenced code blocks for the following languages (use the words in brackets after the beginning of a code block, i.e. `\`\`\`javascript`):
    - C (c)
    - C# (csharp)
    - C++ (cpp)
    - CSS (css)
    - Java (java)
    - JavaScript (javascript)
    - LESS (less)
    - Objective C (objectivec)
    - PHP (php)
    - Python (python)
    - R (r)
    - Ruby (ruby)
    - SQL (sql)
    - Swift (swift)
    - YAML (yaml)

## Under the hood

- Added an additional check to definitely determine if chokidar has choked or the file has indeed been modified remotely.
- Lots of documentation has been added to the source code.
- Moved the `tippy()` function from the `ZettlrRenderer` to the correct classes (`ZettlrToolbar` and `ZettlrPreview`).
- Changes to the link detection regex in `ZettlrEditor`.
- Changes to the `export.tex` LaTeX export template. It now provides the `Shaded`-environment Pandoc requires on exporting files containing fenced code blocks.
- Added some amount of `HTML` syntax highlighting.
- Added a multiplex mode that can highlight fenced code blocks.
- Changed signature documentation of `ZettlrRenderer`'s `setCurrentFile` method to reflect the actual process (it is being passed a hash, not a file object).
- Changes to the `_tags`-array in `ZettlrPreview`. Now, the array is never completely regenerated, but resized according to the actual `_data`-array. The changes have affected the functionality of the functions `_gen()` and `refresh()` in this class.
- Added a `remove()` method to `Zettlr` for root files wanting to delete themselves.

# 0.18.1

## GUI and functionality

- Now it's possible to download and install custom translations for Zettlr! If you want to use a translation that is not (yet) officially bundled with the app, simply import the translation JSON-file into Zettlr using the respective option. It will immediately be available for selection within your preferences (but a restart to apply the change is still necessary). The language file must be in the format `aaa_AAA.json` so that the app can detect the language by looking at the file name.
- Numbers are now localised with the correct delimiters.
- Zettlr now automatically indents text using four spaces to better work with other Markdown parsers.
- Changed resizing constraints: Editor can now have 90 percent width at maximum.
- Fixed a small bug that lets you open non-markdown files as roots.
- You can now copy selected Markdown text as HTML! Just press `Cmd/Ctrl+Alt+C` instead of `Cmd/Ctrl+C`.
- Added an online-check. From now on, if you are offline, Zettlr won't show you ugly error messages, but a simple notification that you are, in fact, offline and Zettlr can't check for updates.
- Improved footnote placement.
- Improved the placement of images in exported PDF files.
- Increased search speed and fixed internal errors in displaying search results.

## Under the hood

- Changes to `getSupportedLangs()`: The function now returns a dynamically generated array of all available translations. This also includes language files that are placed inside the app's data directory (in the subdirectory `lang`).
- Changes to `i18n.js` to reflect the fact that a language could also be located inside the application data directory (it now first tries to load the file from within the app, and if this fails searches for the file in the app data directory).
- Zettlr now preserves the linefeeds of a file on saving.
- Refactored the app's LESS and style handling.
- Simplified the theme toggling.
- Consolidated CSS styles.
- Updated dependencies. Switched to Electron `2.0.6`.
- Removed `package-lock.json`, because nobody uses them anyway and yarn `1.9.2` just complained about them.
- Changed resizing constraints: Editor can now have 90 percent width at maximum.
- Fixed a logical error in `ZettlrConfig` that allowed non-markdown-files to be opened as root files.
- Buffered the update check with an online-check. Renamed the original `check()` to `_fetchReleases()`.
- Fixes to the footnote placement.
- Removed an unused function from `ZettlrEditor`.
- Removed excess `console.log` from `ZettlrBody`.
- Added an additional security check before marking results in the editor instance.

# 0.18.0

## GUI and functionality

- Added the project feature: Now you can convert directories into "projects" (via context menu). A project is simply the possibility for you to adjust PDF options for a set of files differently than in your general PDF settings and tweak the generation a little bit more. It is thought especially for exporting many files into a single PDF file, and has options to generate a table of contents or a title page. _All files in the project directory and all of its sub-directories are concatenated in the same way as the preview list does it. Directories themselves are ignored. Then all these files are simply glued together and exported using the special settings you've given the project._
- Included tag preferences. These allow you to assign colours to specific tags, so that you can see in the preview list directly which files contain specific tags (such as, e.g., `#todo` or `#in-progress`) to have an overview over the work you need to do or categorise your files.
- Now the editor should correctly resize itself if the window itself changes its size.
- Now, if you use the combined view, Zettlr recognises a second click on an already selected directory and switches to the preview list instead. If you do so while the expanded mode is active, nothing will happen.
- I finally found the bug that was showing `NaN` instead of real numbers in the stats view. Now it should work on all systems just fine. (It only happened when there were less than thirty days of recorded statistical history available.)
- Adjusted the placement of the dialogs. Now they should definitely be placed in the center, if they are smaller than the window and should never result in a scrollable window.
- The dialog windows should pop up much faster now.
- Changed the styles of all dialog windows, and made pretty especially the PDF preferences windows.
- Replaced the system default's title popups with nicer looking popups.
- Changed image preview rendering. Now, images smaller than the viewport will not scale up to fill the full width, but remain smaller than the viewport width.
- Added a preview rendering of task items with checkboxes.
- Now Zettlr will directly react to you clicking with your mouse into the window and doesn't require you to click a second time after the app has been focused again.
- Snippets are now off by default.
- Fixed a small error that led to the editor behaving strange after resizing the sidebar.
- There is now no lag anymore on saving files. As a side effect, the global search is not exited when you change a little bit and then save the file.
- Changed PDF export.
- Small fix to the ZKN tag detection.
- Added additional error handling in the updater (so you know _why_ Zettlr couldn't tell you why no update check is possible).
- Renaming files is now faster.
- If you now begin to drag a file, after you have stopped dragging the file (i.e. either you dropped it onto a directory or you dropped it somewhere else to cancel the move), the preview pane will be shown again.
- Now it is possible to drag out Markdown files from Zettlr into other apps.
- Clicking on the "No open files or folders"-notification when there are no open folders or files in the directory tree will automatically show the open-dialog.
- Fixed the theming in the QuickLook windows. Now they will be the same theme as the app itself.

## Under the hood

- Finally renamed the `strong` element in the file tiles in the preview list to a simple `p` to re-gain semantic correctness there.
- Lots of LESS-code added, several other files have been changed.
- Added an event listener to Window resizes to change the editor's width accordingly with the `resizable` activated.
- Changes to `requestDir()` function in `ZettlrRenderer`.
- Changes to the Statistics viewer.
- Changes to `ZettlrDialog`.
- Changes to `ZettlrRenderer`. Now the translation strings will be copied into the memory of the renderer process directly. This results in better overall performance, especially in dialogs, for which a lot of such strings are needed.
- Updated development dependencies: `electron` is now `2.0.4`, `electron-builder` is now `20.19.2` and `less.js` is now `3.5.3`.
- Changes to `ZettlrBody`-proceed function.
- Added `tippy.js` to the list of dependencies; replaced standard system titles with Tippy titles.
- Added the `acceptFirstMouse` option to the creation of new `BrowserWindow`s.
- Now refreshing the editor instance after dragstop of the divider between combiner and the editor.
- Removed an unnecessary if-statement in `ZettlrToolbar`.
- Added a method to only update the current file in the renderer process, which speeds up saving *a lot*.
- Additional check in `ZettlrVirtualDirectory`.
- Changes to the `LaTeX` export template.
- Replaced the complicated and unreliable tag recognition to a much simpler regular expression.
- Error handling in `ZettlrUpdater`.
- Changes to the process of renaming files. Now the renaming process should be reflected quicker in the renderer, because we don't send a complete new path object, but only the specific, renamed file.
- Fixes and changes to the dragging behaviour in the renderer.
- Added a dragging event, so that the main process automatically enables dragging out of the app.
- Added the `getRenderer()`-function to `ZettlrDirectories`, so that the `EmptyPaths`-object can send the respective event to the main process.
- Combined the `setContent()` and `save()`-functions in `ZettlrFile`, because there was simply no need to have them separated. Also, removed the `modified`-flag from the file.

# 0.17.1

## GUI and functionality

- **Combined preview and directory pane**. Now only one of both is visible, never both, but also never none. Pressing `Cmd/Ctrl+1` and `Cmd/Ctrl+2` will still toggle visibility of both preview and directory pane, but not in parallel anymore. So hiding the preview pane will automatically show the directory pane and vice versa. Also, if you are on the preview pane, moving with your mouse to the top of the pane will show an arrow that lets you enter the directory pane again. Zettlr will automatically switch to the preview pane in a number of cases: Selection of a directory, searches, and renaming of files.
- Added syntax highlightning for Markdown tables.
- Resizing of combined tree view and preview pane as well es the editor is now possible.
- Changes to the HTML export template. Now tables are better integrated, as well as blockquotes.
- Added an option to choose whether or not the combined view or the regular, old view should be used for preview and tree view.

## Under the hood

- Removed some unnecessary toggle-functions.
- Changes to the styles of preview and directory panes.
- Changes to the main template.
- Markdown table detection is now handled by the ZKN-mode.
- Changes to the styles for enabling both extended and narrow sidebar mode.
- Added another check for popup height in `ZettlrPopup` to ensure popups can be displayed on screen and don't end up being cut off by the window.

# 0.17.0

## GUI and functionality

- Added full stops after TOC-ordinals.
- The `HTML`-export (e.g., for printing) does not rely on `pandoc` to be present on the system anymore. In other words: `HTML`-export is now working everywhere and has no prerequisites anymore. _Attention: As we do not rely on pandoc for HTML exports anymore, this means that the HTML format is likely to suffer from some inconsistencies, as the rendering engine is way less advanced than pandoc. Yet, this should not pose a problem, as the HTML-export is intended to be for quick previews and prints only._
- Added a bunch of options for exporting files, such as:
    - Choose whether to save the exported files in the temporary directory (which is expunged on each restart of the system) or in your current working directory (meaning they are persistent across system reboots and are also accessible normally through your file explorer).
    - Strip Zettelkasten-IDs (such as `@ID:yyyymmddhhmmss`).
    - Strip tags (in the format `#tag`).
    - Completely remove internal Zettelkasten-links (e.g. `[[<link-text>]]`).
    - Only unlink internal Zettelkaten-links (i.e. transform `[[<link-text>]]` to `<link-text>`).
- Switched to the better `xelatex` engine to render PDF documents.
- Added a great number of PDF export customization options. More will be coming in the future (depending on necessities and user wishes).
- Added a feature that search results now also are shown on the scrollbar so that you know exactly where the matches reside in your document.
- Replaced the ugly find-in-file dialog with a Zettlr-style popup and added a replace-function as well. Simply press `Return` while inside the replacement-field to replace the next occurrence of your search term, or press `ALT`+`Return`, to replace *all* occurrences at once. **The search is case-insensitive**.
- Introducing a **distraction free mode**, which can be toggled by pressing `Cmd/Ctrl+J`. This makes the editor fullscreen and mutes all lines except the one in which you are currently working.
- Added option to recall up to ten recently used documents.
- Hashtags are now not rendered, when they are not preceded by a space or are at the start of a line. This prevents links with anchor-names being displayed wrongly.
- Added a shortcut for inserting footnotes: `Ctrl+Alt+F` (Windows+Linux) or `Cmd+Alt+R` (macOS).

## Under the hood

- Moved all exporting functionality to a separate class, `ZettlrExport`.
- Removed unnecessary CodeMirror plugins.
- Removed unnecessary styles and some unnecessary (b/c unused) functionality.

# 0.16.0

## GUI and functionality

- Introducing **Virtual Directories**. Now it is possible to add "ghost" directories to your directories that act as a subset of these directories. They are not actually present on disk (but are persistent with a so-called dot-file named `.ztr-virtual-directory`) and therefore can be used to create collections of files by manually adding files to them. _You can only add files to these virtual directories that are present in the containing directory. Also, you cannot move them because they are bound to their parent directories._
- Fixed a bug that threw an error every time you tried to delete a directory with no file open currently.
- Fixes to the inline commands. Now, when you press `Cmd/Ctrl+I` or `Cmd/Ctrl+B` a second time after you finished writing your strong/emphasised text, Zettlr will actually "exit" the bold/italic markings and not try to insert them a second time. (_Note that it will still insert the end-markings if the characters directly after the current cursor position are not the end-markings_).
- Fixed a bug that threw errors if you were to rename a non-opened file.
- Fixed a bug that threw errors if you were to rename a directory, while none was selected.
- Prevent arbitrary selection in the app to make it feel even more native.
- Huge performance boost on selecting directories and files.
- Translated remotely triggered file- and directory-events.
- Finally fixed the bug that the end-search button disappeared and the input field went in disarray when the window size was too small.
- Re-introduced feature that Zettlr asks the user to replace the current editor content, if the current file has been changed remotely.
- Now, if the current file is removed remotely, Zettlr automatically closes the file in the editor as well.
- On updates, the download URL to GitHub now opens on the system's browser.

## Under the hood

- Removed an excess `console.log`.
- Implemented `indentlist` plugin directly in Zettlr core.
- Continued work on virtual directories.
- Small changes to `Zettlr` and `ZettlrDir` classes.
- Small changes to the markdown shortcut plugin.
- Fixed a small error in `Zettlr` class.
- Removed a huge bottleneck in the directory selection logic (now the Zettlr main process will not send the complete `ZettlrDir`-object to the renderer, but just the hash, because the renderer has a full copy of the objects in memory).
- Removed the same, big bottleneck in the file selection logic.
- Updated all dependencies to their latest version. Thereby we've switched to Electron 2.0.3.

# 0.15.5

## GUI and functionality

- Additions to the search functionality. If you begin typing in the global search field, Zettlr will autocomplete your typings with exact name matches. This way you can directly open respective files from your searchbar by simply confirming the file to be opened with the `RETURN`-key.
- Zettlr will now automatically try to force open a file when you commence a global search, if there is a file containing the typed name somewhere in the system.
- If you click a link without the `ALT`-key now, the cursor will be automatically placed and you can edit the link exactly where you clicked without having to click the position twice.
- Fixes to the attachment pane — now opening a directory will always work.
- Now the vertical scrollbar in the editor uses the default cursor, not the text cursor.
- Fixes to the generation and placement of popups. Now a bigger margin to the edges of the window is ensured, and the popups are now a little bit wider to reduce the possibilities of ugly line-breaks.
- Small fix to the color of directory ribbons in dark mode.
- The attachment pane now refreshes on new attachments without the need to switch to another directory and then switch back. Also, after every watchdog run the renderer receives a new list of objects now in memory.

## Under the hood

- Small changes to the `_renderLinks()`-function in `ZettlrEditor`.
- Calling `_act()` in `ZettlrAttachments` even if there are no attachments to be able to still open the directory in these cases.
- Changes to `_place()` in `ZettlrPopup`.
- Changes to the `ZettlrToolbar` and `ZettlrRenderer` classes.
- Design-fixes.
- Removed an unnecessary check for the now non-existent `projectDir` option in the configuration constructor.
- Added a security check for additional `PATH`-variables in `ZettlrConfig`.
- Additional security-check in `ZettlrConfig`s `set()`-function to only add valid options. Now `set()` will return either `true` or `false` depending on whether the option was successfully set.
- Removed deprecated code from `ZettlrWindow` class.
- Added a security check in `ZettlrWindow`s `prompt()` function.
- Removed some unnecessary code from `ZettlrDir` class.
- Small changes to `ZettlrDir` constructor.
- Began first work on `ZettlrFilter` and `ZettlrVirtualDirectory`.
- Changes to `Zettlr` and `ZettlrRenderer` classes.

# 0.15.4

## GUI and functionality

- Zettlr saves a file prior to exporting to make sure you export what you see (WYSIWYE).
- Now Zettlr is more performant especially in documents containing a lot of links. Also, clicking a link _without_ the `ALT`-key pressed will now remove the link and make it editable, as intended.
- Design fix: Now the sorters in the preview pane don't alter the size of the directory field.
- Design change for Windows users: Now Zettlr on Windows uses the system's default font "Segoe UI", because as of strange font-smoothing effects, Lato is barely readable on Windows machines.
- Fixed a logical error in the script, so now Zettlr will remember where you were in a document and restore that view on every opening of a file (not persistent, i.e. if you close and re-open Zettlr itself, the positions will be reset).

## Under the hood

- Added `export` to the `CLOSING_COMMANDS`.
- Updates in `package.json`, updated dependencies.
- Fixed a wrongly placed `continue` in `_renderLinks()` in the `ZettlrEditor` class.
- Moved the saving of scrolling info from the `open()` function to the `close()` function in `ZettlrEditor`.

# 0.15.3

## GUI and functionality

- Removed some displaying of numbers during search.
- Added more file info - when you click on the word count, a small popup containing info about the characters, characters without spaces and also the selection is shown.
- Added a heatmap that shows you the relevance of the search results by adding a background color to the individual file ribbons. The more green and bright they get, the more relevant the file showed up in the results. **Important**: Files that do not match any of the selectors will be hidden as always, e.g. even grey files will at least fulfill the criteria!
- Removed directory ribbons while in search mode.
- Search mode will automatically be exited when selecting a different directory.
- Also, now when a search is done, the opened file will have all results marked in text so you can easily discern them from the rest of the text.
- Small design fixes.

## Under the hood

- Removed an unnecessary `paths-update` event.
- Augmented `getWordCount()` function to return the wordcount of any given string.
- Removed some strange artifacts from the search.
- Huge improvements to the search functionality.
- Finally implemented the new license in the files

# 0.15.2

## GUI and functionality

- Switched the directory indicator with the collapse indicator on root directories, so that the first always stays first.
- Huge performance increase in rendering the preview list.
- Small fix to the word count. Now an empty editor does not show that there's a word written.
- Removed the `Zoom` menu entry from the Window menu on macOS.
- The Reload-shortcut in debug-mode is now `F5`.
- Small fix to the Tag-recognition (now a `#` sign immediately followed by a delimiter character (e.g. spaces, line breaks or apostrophes) will not render a tag formatting).
- The Attachment pane will now scroll if there are too many attachments in it.
- Added an option to open the currently selected directory in the system's file browser (e.g. Finder on macOS or Explorer on Windows). The respective button resides next to the attachment pane's header.
- Small fix to the context menu: It will popup where the click occurred, and not where the mouse is when the menu is actually shown (noticeable especially when right-clicking a misspelled word).
- Augmented the autoclose-pairs with the default German quotes `„` and `“`.
- Changed the save function so that it does not save immediately, but gracefully implements a way to save changes any time a potentially file-closing command is issued (such as selecting another file).
- Changes to the design of the preview list.
- Removed the save-button from the toolbar and now Zettlr will not show you an indicator whether or not there are unsaved changes, because normally everything should be saved. In case changes are *not* saved under strange circumstances, Zettlr will still prompt you to save them if they would be lost.
- Fixed a small error that led Zettlr to believe that it doesn't need to reorder the opened root files and directories, although it should have, thereby having newly opened files pop up not at the top of the directories' list but at random positions somewhere in the directories.

## Under the hood

- Switched Preview-list rendering to `Clusterize.js` to keep huge lists renderable and reduce loading times.
- Removed the now unnecessary `ListView` and `ListViewItem` classes.
- Removed the unnecessary `file-revert` command handler in `ZettlrIPC`.
- Removed a `console.log` in `ZettlrPreview`.
- Added a `isModified()` function in `ZettlrRenderer`.
- Changes to `ZettlrRendererIPC` to accomodate graceful saving procedure.
- Upgraded dependencies.
- Coloured the output of the less compiler script so that it's easy to discern whether or not an error or a warning occurred.

# 0.15.1

## GUI and functionality

- **Switched license from MIT to GNU GPL v3. This also includes all prior releases!**
- Now if there is a valid URL in the clipboard it will be inserted as the URL on all images and links created, not just if there's nothing selected.
- Fixed a bug that prevented the opening of links if clicked with `Alt`-key pressed.
- Added the code indicators (backticks) to the list of auto-complete pairs.
- Fixed the rendering of internal links.
- Small changes to the design of file IDs.
- Moved the resize handles of quicklook windows completely out of the windows themselves so that they are more easy to reach and don't block the scrollbar.
- Fixed the colours of the directory sorters in dark mode.
- Translated the formattings.
- Updates to the readme.
- ID generation now also works if there is something selected.
- More generally: All CodeMirror commands (such as changing the formatting of a selection) will retain the selection you have made (i.e. they will save them, run the command and afterwards re-select what was selected previously).
- Fixed a small bug that could lead to errors while searching using the OR-operator.
- Updater now shows your current version in the update window.
- Small fixes to the styling of the update dialog.

## Under the hood

- Small change to the zkn-link regular expression (was greedy, now it is lazy) to prevent huge misrenderings in case two links were on one line.
- Removed the unnecessary `_sort()`-function in the `ZettlrDirectories`-class.

# 0.15.0

## GUI and functionality

- Fixed the button text color in popups.
- More shadow under the popups (makes them stick out more in the white mode).
- Now it is possible to open Markdown files directly with Zettlr by double clicking them or dragging them onto the app. Dropping also works for directories (#3).
- Zettlr now tells the Operating System that it is capable of handling `.md`- and `.markdown` files.
- Small fixes to the translations.
- Added an about dialog.
- Now Zettlr also converts "standalone" links (e.g. simple detected URLs without Markdown formatting around them) into clickable links. **Attention: Clicking now works with ALT instead of Shift!**
- Added a small popup to view some stats on your writing.
- Fixes to the word count (now also splits along line breaks).
- Moved all formattings to a small popup (indicated by the carriage return symbol). Also added other formatting possibilities, such as code, headings and blockquotes.
- Fixes to the formatting commands.
- Added an attachment pane (#6).
- Added an option to sort directories chronologically or according to name (#4).
- Begun adding zkn-functionality to Zettlr:
  - Now it is possible to use `@ID:<your-ID>` to give an ID to a file (generate one using the Toolbar Button or by pressing `Cmd/Ctrl+L`). If multiple IDs are defined in such a way, the first found will take precedence.
  - You can now tag your files using the Twitter-like syntax: `#hashtag`. Alt-Clicking on them will trigger a search for the tag.
  - You can now link searches in your files. If you type `[[search terms]]` this will trigger a directory-wide search for the search terms. If the link contains an ID in the format `[[@ID:<your-ID>]]`, Zettlr will try to get an exact match. If there is a file using that ID, it will be immediately opened. Also, a directory-wide search for all files referencing this ID will be conducted.

## Under the hood

- Fixed a small bug in the `ZettlrWatchdog` that prevented remotely added directories from being detected by the app.
- Given the classes `ZettlrFile` and `ZettlrDir` more authority over what happens with them. Now they're handling all events by themselves.
- Made the paths mandatory on creation of new `ZettlrFile` and `ZettlrDir` instances.
- Added `isFile()` and `isDir()` helper functions to check if paths actually denote a valid file or directory.
- Added `openPaths` configuration option to hold all opened paths and re-open them on every start.
- Small fix to the loading mechanism of the configuration to allow flexible arrays (needed for the `openPaths` option).
- Found **A LOT** of unnecessary and duplicate code in the `Zettlr` main class and removed it.
- Handle open events in `main.js` and make Zettlr definitively a single app instance.

# 0.14.3

## GUI and functionality

- Fixed a bug that prevented deletion of files and folders.
- Removed the now defunct autosave option in preferences.

## Under the hood

- Fixed a type error in `ZettlrWindow` that passed `undefined` instead of the window to the `showMessageBox` function.

# 0.14.2

## GUI and functionality

- Fixed input text color in popups (e.g., for new files and directories).
- Removed the autosave functionality. Now Zettlr automatically saves all changes "completely."

## Under the hood

- Updated `less.js` (dev-dependency) to latest version.
- Updated `chokidar` to latest version.
- Updated `electron-builder` (dev-dependency) to latest version.
- Removed all autosave-functions.
- `ZettlrWatchdog` can now add multiple paths to watch
- `ZettlrFile` can now also be root (e.g. have the `Zettlr`-object as parent)

# 0.14.1

## GUI and functionality

- Finally got rid of the horizontal scrollbar in the editor, that was visible on Windows and Linux systems
- Also, customized the scrollbar style to be more decent
- Major fixes to the User Interface (now looks way more modern and less cluttered)
- Fixed an error that did not update the snippet of a file on remote change

## Under the hood

- Added other files and directories to the ignore dirs of `chokidar`
- Fixed a small bug in the `poll()`-function

# 0.14.0

## GUI and functionality

- Now Zettlr can detect relative image paths (i.e. relative to the file in which they are referenced) and show these images successfully
- Fixed a bug that did not update the modification time of a file on save.
- Fixed the non-selection of the current file on directory selection
- Fixed a small bug that sometimes could throw an error when moving directories within the app
- Now a quicklook window can be brought to front by simply clicking its title
- Hid the textarea by default, so that on startup the editor field is clean
- Design improvements

## Under the hood

- Begun another code rewrite. This time, the focus is on two parts: First, prevent any access of object properties from other objects than `this`. Instead, use public functions (also, prevent calling of private functions from the outside). Second: Try to, again, move out some functionality from the Zettlr main class to shorten it.
- Removed unnecessary function calls in the renderer.
- Also added support for the [yarn package manager](https://yarnpkg.com/)

# 0.13.0

## GUI and functionality

- Fixed a bug that could lead to errors and misbehaviour if a huge number of directories and files was added
- Added toolbar button descriptions. Simply hover over a button with your mouse to learn about its functionality
- Added an autosave feature. Now, Zettlr keeps automatic saves of your current file.
- Added a reversion feature. With the revert button you can restore the editor content to the last saved state.
- Added an automatic check for updates. It is run on every start of Zettlr and can be called programmatically by clicking Help -> Check for Updates
- Fixed an error that disabled the end-search button in the searchbar.
- Fixed an error that did not refresh the preview list when a new file was created by saving an empty file.
- Fixed an error that did not select newly created directories in the tree view, although they were selected as could be seen in the preview pane.
- Small changes in the system integration.
- Additional check whether or not Pandoc and LaTeX are installed on the system.
- Added menu entries for downloading LaTeX and Pandoc.

## Under the hood

- Added the `ignoreDir` and `ignoreFile` helper functions to check whether or not a specific path should be excluded or not. This applies to directories and the watchdog. Ignored directory patterns (as regular expressions) reside in `source/common/data.json`.
- Ignoring the `jquery-ui.min.js` file on docs generation.
- Improved the documentation of the main classes.
- Updated to Electron 1.8.3.
- Updated Electron builder to 20.4.0.
- Forgot to update the dependencies for export last time.
- Moved the polling interval into `data.json`
- Added class `ZettlrUpdater` with barebone functionality.
- Added `additional_paths` in `source/common/data.json` to automatically append to electron's PATH as to make sure the additional fields in the preferences are no longer needed (unless in special cases).

# 0.12.0

## GUI and functionality

- *New feature*: Integrated dynamically generated **Table of Contents**! Simply click the hashtag symbol and a popup will appear that lets you quickly navigate through all headings in your file.
- *New feature*: Now **images are automatically displayed**, if they are on a single line (only the image, no other text)!
- *New feature*: Now **links are automatically rendered**! Simply shift-click on them! (closes #12)
- Improved the markdown shortcuts. Now, if nothing is selected, when you trigger the bold or italics option, the cursor will automatically be placed inside the formatting marks, so that you can start typing without having to worry about the placement of the cursor.
- Now, if there is a valid URL in the clipboard when you trigger the insert link/image commands, it will be taken automatically as the linking target, so that you only have to type in the text it should link to.
- Added Open-button to the toolbar to select a new directory (closes #2)
- Switched the icon font from fontawesome to the [WebHostingHub-Glyphs](http://www.webhostinghub.com/glyphs)
- Small UI fix in the preview listing
- Small UI fix: Now Zettlr auto-closes the following pairs of characters: `() [] {} '' "" »« “” ‘’ ** __`.

## Under the hood

- Moved supported filetypes to unified file `source/common/data.json`
- Documentation for all files added.
- `ESDoc`-support integrated for API documentation. Simply run `npm run docs:build` to generate a full documentation in `resources/docs`
- Moved the `handleEvent()` functions from the main objects to the IPC classes.
- Moved the toolbar buttons to `source/renderer/assets/toolbar/toolbar.json` as in the example of Electron Menu, to have more dynamic control over the generation of the toolbar.
- Updated dev-dependencies

# 0.11.0

## GUI and functionality

- Introducing a **pomodoro** counter! Now you can simply click on the circle at the right end of the toolbar to start a pomodoro counter. It alternates task-phases of 25 Minutes with short breaks of five minutes and, after every fourth task-phase, a longer break of twenty minutes. It also notifies you when a phase is over with a small notification and a soft sound. Head over to [the official website](https://francescocirillo.com/pages/pomodoro-technique) to get to know what this technique is about.
- Switched to default Lato font on all platforms (embedded the font in the app)
- Additional check whether or not a file/directory already exists at the target location when moving by drag'n'drop
- Some fixes to the Quicklook-windows
- Moved some development functions into a "debug" mode that can be activated in the preferences.
- Now the zoom in/out menu commands only zoom the editor itself, not the whole application
- Added a small little button to end a search (and thereby make visible again all files)
- Switched most dialogs to the smaller (and really nice) popups
- Moved the Exporting options directly to the new share button
- Now Zettlr shows default context menus for text fields
- Fixed an issue on opening new project directories that provided you with the current directory's path instead of the project directory
- Reversed direction of the changelog to display most recent changes at the top of the file.

## Under the hood

- Included jQuery and CodeMirror as npm packages for easier updating
- Added a `ZettlrPopup`-class for easy displaying of small forms and info texts, this will replace most `ZettlrDialog`-forms, because we don't need such a massive dialog box for a single text field (or something else)
- Updated electron to version `1.8.2`, updated other dependencies.
- Updated scripts section. Now the available commands are:
- `npm run start`: Start the development environment
- `npm run less`: Same command as previous, now only with more output
- `npm run build:quick`: Quick'n'dirty unpacked release for current platform
- `npm run release:this`: Build and pack the app for the current platform
- `npm run release:mac`: Build and pack for macOS x64 as DMG
- `npm run release:win`: Build and pack for Win x64 as NSIS installer
- `npm run release:linux`: Build and pack for Linux x64 both as deb and rpm

# 0.10.0

## GUI and functionality

- Fixed a small bug that did not remove the file list if the open directory was removed from the file system. Now, if the current directory is deleted, Zettlr will automatically select the parent directory.
- Small fix to the translations.
- Added a toolbar button that also triggers the export dialog.
- Fixed an issue that prevented you from autocorrecting misspelled words.
- Fixed the sorting of directories (now case insensitive)
- Fixed an error that didn't update the ID of a file on renaming
- Fixed an issue that threw errors sometimes while moving directories

## Under the hood

- Massive rewrite of the logic behind the preview pane. Now only necessary changes are actually re-rendered (and not, as was the case until now, everything), which decreases the locking-potential of the application as well as the average energy impact. Additionally, now it is possible simply to spit out one updated paths-object from main to simply trigger a (possible) re-render.
- Also massive rewrite of the logic behind the tree view. The changes have the same effects as those in the preview pane.

# 0.9.2

## GUI and functionality

- Changed paper format in the odt-template from "Letter" to "DIN A4."
- Now dialogs are correctly positioned (centered)
- Implemented notifications that can be used variously
- Watchdog now monitors changes to the file system
- Small fixes in functionality and translations

## Under the hood

- Added notification service (can be triggered by sending a `notify`-event to the renderer or call `notify()` on a body element.)

# 0.9.1

## GUI and functionality

- Fixed broken PDF export in 0.9.0
- Small improvement in the HTML export template. Now if you want to print out the HTML file, it should look way better than before.

## Under the hood

- Updated dependencies to electron 1.7.11 to react to exploit [CVE-2018-1000006](https://cve.mitre.org/cgi-bin/cvename.cgi?name=CVE-2018-1000006). [See the electron project's blog for more information](https://electronjs.org/blog/protocol-handler-fix).

# 0.9.0

## GUI and functionality

- Fixed a bug that did not show the exact word count of 1.000 words in the toolbar.
- Translated the word counter into de_DE, en_US, en_GB and fr_FR
- The preview pane now does not scroll to its top on saving if it does not contain the current file
- Heavily improved footnote placement and removement
- Footnotes now show on hover to ease previewing.
- Fixed a small error that threw errors on deleting file with no file selected
- Fixed selection accuracy in Quicklook windows after they have been resized.
- Added modification time of files in the file preview.
- Modified the night mode and snippets toggler to display the status as checkmark (also amended the translations respectively)

## Under the hood

- Updated development dependencies
- Additional security check in the `trans()` method
- Footnote plugin now features way better RegEx recognition and works reliably.
- Also, made the footnote placements and deletions to only create one single history event (so that you don't have to press `Cmd/Ctrl+Z` twice to remove the footnote/re-add the footnote)
- Added basic watchdog functions. Not very sophisticated by now but it works.
- Now package.json does not trigger a rebuild of all modules when electron-builder is called (as we only rely on those already prebuilt)
- Again some rewrites to slimline the app
- Renamed events (now dir and file are prepended for easier identification)
- Now the renderer is completely autarc concerning configuration as darkTheme and snippets. This means the renderer can now be reloaded in dev mode without screwing up the config in main. (`afterWindowStart()` has been removed and set in the renderer)
- Wrapped the menu generation into a class (making it possible to set menu items based on configuration options)

# 0.8.1

**This is an emergency patch**. It fixes an error on Windows and Linux systems that disabled the complete main menu, making it unable to execute commands from the menu (e.g., opening a new root folder).

- Fixes a bug that rendered the whole application menu unusable
- Minor localization fixes

# 0.8.0

## GUI and functionality

- Context menu over a erroneous word now gives you suggestions on possible replacements; selecting them will replace the word.
- Fixed a small rendering bug that caused the editor not to correctly select text after hide/unhide of either the tree view or file preview pane.
- Included a toolbar and moved the global search out of the preview pane
- Fixed a small bug in which the title of the main window still showed the title of the currently opened file after it has been deleted
- Fixed a bug that made it impossible to export to PDF on Windows when Zettlr was installed to the `Program Files`-directory
- Fixed a bug that did not close the overlay if there were no dictionaries selected for spell checking
- Finally implemented the make/unmake itemized or numbered list function
- Also, finally added an easy way to insert and remove footnotes.
- - Fixed an error in which you could not save "empty" files on the fly if you just started typing into the editor without any file open.

## Under the hood (i.e.: technical stuff)

- Replaced npm package `trash` with electron internal `shell.moveItemToTrash()`
- Hardened the translation package against potential errors and accounted for also probably missing translations

# 0.7.0

- Included Spellchecking (en_US, en_GB, fr_FR, de_DE, more languages on request)
- Translated app into English, German and French.
- Introducing **Quicklook**: Right-click on any note and click "Quicklook" to open the file in a small overlay window. This enables you to keep open a file while simultaneously reading (and copying text) from different files.
- Fixed a minor error with the detection of clickable links
- Fixed an error that prevented searching for exact phrases
- Added a short check that Zettlr does not try to move a directory into a subdirectory.
- Multiple minor fixes and improvements
- Preview pane and directory tree view can now be hidden via `Cmd/Ctrl+1` and `Cmd/Ctrl+2`

# 0.6.0

- Now the file lists are automatically sorted on renaming files to immediately reflect a possibly changed order.
- The global search now also includes the name of the file
- Fixed a small error that prevented Zettlr from searching the first file in the preview pane
- Fixed an error in the inter-process communication (IPC) that led to unexpected behavior when using Shortcuts.
- Fixed an error that prevented renaming of directories if a file was selected.
- And behind the scene: We've rewritten the whole code base and made it more efficient — that's why the version has switched to 0.6.0

# 0.5.1

- Fixed a bug that disabled the creation of new directories and instead threw errors
- Fixed an error that was thrown by pandoc on each PDF export.

# 0.5.0

- Improved drag and drop of directories
- Moving files now works via drag'n'drop as well
- Fixed a bug that led to undefined errors while trying to rename directories
- Much cleaner arrow-key navigation through the preview pane — now failsafe.
- Now you can navigate to top or bottom in the preview list by holding Cmd or Ctrl while pressing the arrow key.
- Global search is now non-blocking and provides a progress indicator
- Now Shift-click on URLs opens these in external browser.
- Implemented preferences.

# 0.4.0

- Color theme unified (now less colors, more consistency)
- More generally, adaptions in design
- Included directories into preview list pane to mark where directories begin and end
- Now files and directories are automatically sorted, whenever a new gets added
- Renaming of files and directories is possible now.
- Moving of directories via drag'n'drop is now possible.
- Dark Theme configuration stays also after quit and restart.
- Minor bug fixes and improvements (especially failsafes)
- Context menu
- Auto closing of brackets and quotes

# 0.3.0

- The search dialog for the currently opened document now does not close on Enter but enables you to repeatedly press `Enter` instead of `Cmd/Ctrl-G` to `findNext`
- Added several shortcuts for comfortable editing: `Cmd/Ctrl-B` boldens a selected text (or inserts bold-markers at cursor position). Accordingly, `Cmd/Ctrl-I` emphasizes, `Cmd/Ctrl-K` converts the selection into a link and `Cmd/Ctrl-Shift-I` inserts an image.
- Added support for HTML, DOCX, ODT and PDF export using Pandoc and LaTeX

# 0.2.0

- Rewritten version with again several major code rewrites that have been done before this SVN began.

# 0.1.0

- Initial Version w/ several code rewrites that are not documented here.<|MERGE_RESOLUTION|>--- conflicted
+++ resolved
@@ -5,11 +5,8 @@
 - Fixed the fold-gutter being too close to the text.
 - The editor link autocompletion now respects the setting to use headings level 1 instead of YAML frontmatter titles where possible.
 - The paste image dialog now also provides the original image size as a default value, so that you simply can use the arrow buttons on the field to adjust the image size.
-<<<<<<< HEAD
 - Fixed a rare bug where changes would be discarded if you renamed the modified file quickly enough.
-=======
 - HTML export should now centre both figures and figure captions.
->>>>>>> 274cd011
 
 ## Under the Hood
 
